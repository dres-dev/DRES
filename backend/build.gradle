--- conflicted
+++ resolved
@@ -44,13 +44,9 @@
 }
 
 dependencies {
-<<<<<<< HEAD
-=======
     def javalin = '5.1.2'
-    def javalinOpenApi = '5.1.3-SNAPSHOT'
     def log4jVersion = '2.17.1'
 
->>>>>>> 234ebbef
     ///// Frontend files (produced by sub-project).
     //implementation frontendClasspath(project(path: ":frontend", configuration: 'frontendFiles'))
 
@@ -65,23 +61,12 @@
     implementation group: 'org.jetbrains.xodus', name: 'dnq', version: version_xodus_dnq
 
     ////// Javalin
-<<<<<<< HEAD
-    implementation group: 'io.javalin', name:  'javalin', version: "$version_javalin"
-    kapt("io.javalin.community.openapi:openapi-annotation-processor:$version_javalin")
-    implementation group: 'io.javalin.community.openapi', name: 'javalin-openapi-plugin', version: version_javalin
-    implementation group: 'io.javalin.community.openapi', name:'javalin-swagger-plugin', version: version_javalin
-    implementation group: 'io.javalin.community.ssl', name: 'ssl-plugin', version: version_javalin
-=======
     implementation group: 'io.javalin', name:  'javalin', version: javalin
-    kapt("io.javalin.community.openapi:openapi-annotation-processor:$javalin")
-
-    implementation group: 'io.javalin.community.openapi', name: 'javalin-openapi-plugin', version: javalin
-    implementation group: 'io.javalin.community.openapi', name:'javalin-swagger-plugin', version: javalin
+    kapt("io.javalin.community.openapi:openapi-annotation-processor:5.1.2-SNAPSHOT")
+
+    implementation group: 'io.javalin.community.openapi', name: 'javalin-openapi-plugin', version: "5.1.2-SNAPSHOT"
+    implementation group: 'io.javalin.community.openapi', name:'javalin-swagger-plugin', version: "5.1.2-SNAPSHOT"
     implementation group: 'io.javalin.community.ssl', name: 'ssl-plugin', version: javalin
-
-    implementation group: 'com.fasterxml.jackson.module', name: 'jackson-module-kotlin', version: '2.13.4'
-
->>>>>>> 234ebbef
 
     ////// Bcrypt
     implementation group: 'org.mindrot', name: 'jbcrypt', version: version_bcrypt
