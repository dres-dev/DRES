package dev.dres.api.rest

import dev.dres.api.rest.handler.users.SessionId
import dev.dres.api.rest.types.users.ApiRole
import dev.dres.data.model.admin.Role
import dev.dres.data.model.admin.User
import dev.dres.data.model.admin.UserId
import dev.dres.run.RunManager
import dev.dres.utilities.extensions.sessionToken
import io.javalin.security.RouteRole
import io.javalin.http.Context
import io.javalin.http.Handler
import kotlinx.dnq.query.asSequence
import kotlinx.dnq.query.flatMapDistinct
import java.util.*
import java.util.concurrent.ConcurrentHashMap
import java.util.concurrent.locks.ReentrantReadWriteLock
import kotlin.collections.HashMap
import kotlin.concurrent.read
import kotlin.concurrent.write

/**
 *
 */
object AccessManager {

    /** An internal [ConcurrentHashMap] that maps [SessionId]s to [ApiRole]s. */
    private val sessionRoleMap = HashMap<SessionId, MutableSet<ApiRole>>()

    /** An internal [ConcurrentHashMap] that maps [SessionId]s to [UserId]s. */
    private val sessionUserMap = HashMap<SessionId, UserId>()

    /** Map keeping track of all [RunManager]s a specific user is eligible for. */
    private val usersToRunMap = HashMap<UserId,MutableSet<RunManager>>()

    /** A [Set] of all [SessionId]s. */
    val currentSessions: Set<SessionId>
        get() = this.locks.read { Collections.unmodifiableSet(this.sessionUserMap.keys) }

<<<<<<< HEAD
    /** A [ReentrantReadWriteLock] that mediates access to maps. */
    private val locks = ReentrantReadWriteLock()

    /**
     * Helper function that manages access for requests through the Javalin RESTful API.
     *
     * @param handler
     * @param ctx
     * @param permittedRoles
     */
    fun manage(handler: Handler, ctx: Context, permittedRoles: Set<RouteRole>) = this.locks.read {
        when {
            permittedRoles.isEmpty() -> handler.handle(ctx) //fallback in case no roles are set, none are required
            permittedRoles.contains(ApiRole.ANYONE) -> handler.handle(ctx)
            rolesOfSession(ctx.sessionId()).any { it in permittedRoles } -> handler.handle(ctx)
=======
    const val SESSION_COOKIE_NAME = "SESSIONID"
    const val SESSION_COOKIE_LIFETIME = 60 * 60 * 24 //a day

    val SESSION_TOKEN_CHAR_POOL : List<Char> = ('a'..'z') + ('A'..'Z') + ('0'..'9') + '-' + '_'
    const val SESSION_TOKEN_LENGTH = 32

    fun manage(handler: Handler, ctx: Context, permittedRoles: Set<RouteRole>) {
        when {
            permittedRoles.isEmpty() -> handler.handle(ctx) //fallback in case no roles are set, none are required
            permittedRoles.contains(RestApiRole.ANYONE) -> handler.handle(ctx)
            rolesOfSession(ctx.sessionToken()).any { it in permittedRoles } -> handler.handle(ctx)
>>>>>>> 234ebbef
            else -> ctx.status(401)
        }
    }

    /**
     * Registers a [User] for a given [SessionId]. Usually happens upon login.
     *
     * @param sessionId The [SessionId] to register the [User] for.
     * @param user The [User] to register.
     */
    fun registerUserForSession(sessionId: String, user: User) = this.locks.write {
        if (!this.sessionRoleMap.containsKey(sessionId)){
            this.sessionRoleMap[sessionId] = mutableSetOf()
        }

        this.sessionUserMap[sessionId] = user.id
        this.sessionRoleMap[sessionId]!!.addAll(
            when(user.role) {
                Role.ADMIN -> arrayOf(ApiRole.VIEWER, ApiRole.PARTICIPANT, ApiRole.JUDGE, ApiRole.ADMIN)
                Role.JUDGE -> arrayOf(ApiRole.VIEWER, ApiRole.JUDGE)
                Role.PARTICIPANT -> arrayOf(ApiRole.VIEWER, ApiRole.PARTICIPANT)
                Role.VIEWER -> arrayOf(ApiRole.VIEWER)
                else -> throw IllegalStateException("Role held by user is unknown!")
            }
        )
    }

    /**
     * Deregisters a [User] for a given [SessionId]. Usually happens upon logout.
     *
     * @param sessionId The [SessionId] to register the [User] for.
     */
    fun deregisterUserSession(sessionId: String) = this.locks.write {
        this.sessionRoleMap.remove(sessionId)
        this.sessionUserMap.remove(sessionId)
    }

<<<<<<< HEAD
    /**
     * Queries and returns the [UserId] for the given [SessionId].
     *
     * @param sessionId The [SessionId] to query.
     * @return [UserId] or null if no [User] is logged in.
     */
    fun userIdForSession(sessionId: String): UserId? = this.locks.read {
        this.sessionUserMap[sessionId]
    }

    /**
     * Queries and returns the [ApiRole]s for the given [SessionId].
     *
     * @param sessionId The [SessionId] to query.
     * @return Set of [ApiRole] or empty set if no user is logged in.
     */
    fun rolesOfSession(sessionId: String): Set<ApiRole> = this.locks.read {
        this.sessionRoleMap[sessionId] ?: emptySet()
    }

=======
    fun clearUserSession(sessionId: String?){
        if (sessionId == null) {
            return
        }
        sessionRoleMap.remove(sessionId)
        sessionUserMap.remove(sessionId)
    }

    fun rolesOfSession(sessionId: String?): Set<RestApiRole> = if(sessionId == null) emptySet() else sessionRoleMap[sessionId] ?: emptySet()

    fun getUserIdForSession(sessionId: String?): UID? = if (sessionId == null) null else sessionUserMap[sessionId]
>>>>>>> 234ebbef

    /**
     * Registers a [RunManager] for quick lookup of user ID to eligible [RunManager].
     *
     * @param runManager The [RunManager] to register.
     */
    fun registerRunManager(runManager: RunManager) = this.locks.write {
        runManager.template.teams.flatMapDistinct { it.users }.asSequence().forEach {
            if (this.usersToRunMap.containsKey(it.id)) {
                this.usersToRunMap[it.id]?.add(runManager)
            } else {
                this.usersToRunMap[it.id] = mutableSetOf(runManager)
            }
        }
    }

    /**
     * Registers a [RunManager] for quick lookup of user ID to eligible [RunManager].
     *
     * @param runManager The [RunManager] to deregister.
     */
    fun deregisterRunManager(runManager: RunManager) = this.locks.write {
        /* Remove the RunManager. */
        val idsToDrop = mutableSetOf<UserId>()
        for ((k,v) in this.usersToRunMap) {
            if (v.contains(runManager)) {
                v.remove(runManager)
                if (v.isEmpty()) {
                    idsToDrop.add(k)
                }
            }
        }

        /* Cleanup the map. */
        idsToDrop.forEach { this.usersToRunMap.remove(it) }
    }

    /**
     * Returns all registered [RunManager]s for the given [userId].
     *
     * @param userId The [UserId] of the [User] to return [RunManager]s for.
     */
    fun getRunManagerForUser(userId: UserId): Set<RunManager> = this.locks.read {
        return this.usersToRunMap[userId] ?: emptySet()
    }
}<|MERGE_RESOLUTION|>--- conflicted
+++ resolved
@@ -24,6 +24,21 @@
  */
 object AccessManager {
 
+    const val SESSION_COOKIE_NAME = "SESSIONID"
+    const val SESSION_COOKIE_LIFETIME = 60 * 60 * 24 //a day
+
+    val SESSION_TOKEN_CHAR_POOL : List<Char> = ('a'..'z') + ('A'..'Z') + ('0'..'9') + '-' + '_'
+    const val SESSION_TOKEN_LENGTH = 32
+
+    fun manage(handler: Handler, ctx: Context, permittedRoles: Set<RouteRole>) {
+        when {
+            permittedRoles.isEmpty() -> handler.handle(ctx) //fallback in case no roles are set, none are required
+            permittedRoles.contains(RestApiRole.ANYONE) -> handler.handle(ctx)
+            rolesOfSession(ctx.sessionToken()).any { it in permittedRoles } -> handler.handle(ctx)
+            else -> ctx.status(401)
+        }
+    }
+
     /** An internal [ConcurrentHashMap] that maps [SessionId]s to [ApiRole]s. */
     private val sessionRoleMap = HashMap<SessionId, MutableSet<ApiRole>>()
 
@@ -37,38 +52,8 @@
     val currentSessions: Set<SessionId>
         get() = this.locks.read { Collections.unmodifiableSet(this.sessionUserMap.keys) }
 
-<<<<<<< HEAD
     /** A [ReentrantReadWriteLock] that mediates access to maps. */
     private val locks = ReentrantReadWriteLock()
-
-    /**
-     * Helper function that manages access for requests through the Javalin RESTful API.
-     *
-     * @param handler
-     * @param ctx
-     * @param permittedRoles
-     */
-    fun manage(handler: Handler, ctx: Context, permittedRoles: Set<RouteRole>) = this.locks.read {
-        when {
-            permittedRoles.isEmpty() -> handler.handle(ctx) //fallback in case no roles are set, none are required
-            permittedRoles.contains(ApiRole.ANYONE) -> handler.handle(ctx)
-            rolesOfSession(ctx.sessionId()).any { it in permittedRoles } -> handler.handle(ctx)
-=======
-    const val SESSION_COOKIE_NAME = "SESSIONID"
-    const val SESSION_COOKIE_LIFETIME = 60 * 60 * 24 //a day
-
-    val SESSION_TOKEN_CHAR_POOL : List<Char> = ('a'..'z') + ('A'..'Z') + ('0'..'9') + '-' + '_'
-    const val SESSION_TOKEN_LENGTH = 32
-
-    fun manage(handler: Handler, ctx: Context, permittedRoles: Set<RouteRole>) {
-        when {
-            permittedRoles.isEmpty() -> handler.handle(ctx) //fallback in case no roles are set, none are required
-            permittedRoles.contains(RestApiRole.ANYONE) -> handler.handle(ctx)
-            rolesOfSession(ctx.sessionToken()).any { it in permittedRoles } -> handler.handle(ctx)
->>>>>>> 234ebbef
-            else -> ctx.status(401)
-        }
-    }
 
     /**
      * Registers a [User] for a given [SessionId]. Usually happens upon login.
@@ -103,16 +88,17 @@
         this.sessionUserMap.remove(sessionId)
     }
 
-<<<<<<< HEAD
     /**
      * Queries and returns the [UserId] for the given [SessionId].
      *
      * @param sessionId The [SessionId] to query.
      * @return [UserId] or null if no [User] is logged in.
      */
-    fun userIdForSession(sessionId: String): UserId? = this.locks.read {
+    fun userIdForSession(sessionId: String?): UserId? = this.locks.read {
         this.sessionUserMap[sessionId]
     }
+
+
 
     /**
      * Queries and returns the [ApiRole]s for the given [SessionId].
@@ -120,23 +106,10 @@
      * @param sessionId The [SessionId] to query.
      * @return Set of [ApiRole] or empty set if no user is logged in.
      */
-    fun rolesOfSession(sessionId: String): Set<ApiRole> = this.locks.read {
+    fun rolesOfSession(sessionId: String?): Set<ApiRole> = this.locks.read {
         this.sessionRoleMap[sessionId] ?: emptySet()
     }
 
-=======
-    fun clearUserSession(sessionId: String?){
-        if (sessionId == null) {
-            return
-        }
-        sessionRoleMap.remove(sessionId)
-        sessionUserMap.remove(sessionId)
-    }
-
-    fun rolesOfSession(sessionId: String?): Set<RestApiRole> = if(sessionId == null) emptySet() else sessionRoleMap[sessionId] ?: emptySet()
-
-    fun getUserIdForSession(sessionId: String?): UID? = if (sessionId == null) null else sessionUserMap[sessionId]
->>>>>>> 234ebbef
 
     /**
      * Registers a [RunManager] for quick lookup of user ID to eligible [RunManager].
@@ -182,4 +155,6 @@
     fun getRunManagerForUser(userId: UserId): Set<RunManager> = this.locks.read {
         return this.usersToRunMap[userId] ?: emptySet()
     }
-}+}
+
+enum class RestApiRole : RouteRole { ANYONE, VIEWER, PARTICIPANT, JUDGE, ADMIN }