package dev.dres.api.rest.handler

import dev.dres.api.rest.RestApiRole
import dev.dres.api.rest.types.competition.RestCompetitionDescription
import dev.dres.api.rest.types.competition.RestDetailedTeam
import dev.dres.api.rest.types.competition.RestTaskDescription
import dev.dres.api.rest.types.competition.RestTeam
import dev.dres.api.rest.types.status.ErrorStatus
import dev.dres.api.rest.types.status.ErrorStatusException
import dev.dres.api.rest.types.status.SuccessStatus
import dev.dres.data.dbo.DAO
import dev.dres.data.model.Config
import dev.dres.data.model.UID
import dev.dres.data.model.basics.media.MediaItem
import dev.dres.data.model.competition.CompetitionDescription
import dev.dres.data.model.competition.Team
import dev.dres.utilities.extensions.UID
import dev.dres.utilities.extensions.errorResponse
import io.javalin.core.security.Role
import io.javalin.http.BadRequestResponse
import io.javalin.http.Context
import io.javalin.plugin.openapi.annotations.*
import java.io.IOException
import java.nio.file.Files
import java.nio.file.NoSuchFileException

abstract class CompetitionHandler(protected val competitions: DAO<CompetitionDescription>) : RestHandler, AccessManagedRestHandler {

    override val permittedRoles: Set<Role> = setOf(RestApiRole.ADMIN)

    private fun competitionId(ctx: Context): UID =
            ctx.pathParamMap().getOrElse("competitionId") {
                throw ErrorStatusException(404, "Parameter 'competitionId' is missing!'", ctx)
            }.UID()

    protected fun competitionById(id: UID, ctx: Context): CompetitionDescription =
            competitions[id] ?: throw ErrorStatusException(404, "Competition with ID $id not found.'", ctx)

    protected fun competitionFromContext(ctx: Context): CompetitionDescription = competitionById(competitionId(ctx), ctx)

}

data class CompetitionOverview(val id: String, val name: String, val description: String, val taskCount: Int, val teamCount: Int) {
    companion object {
        fun of(competitionDescription: CompetitionDescription): CompetitionOverview = CompetitionOverview(competitionDescription.id.string, competitionDescription.name, competitionDescription.description
                ?: "", competitionDescription.tasks.size, competitionDescription.teams.size)
    }
}

/**
 * Data class for creation of competition
 */
data class CompetitionCreate(val name: String, val description: String, val participantsCanView: Boolean = true)

class GetTeamLogoHandler(val config: Config) : AbstractCompetitionRunRestHandler(), GetRestHandler<Any> {

    override val route = "competition/logo/:logoId"

    //not used
    override fun doGet(ctx: Context): Any = ""

    @OpenApi(
            summary = "Returns the logo for the given logo ID.",
            path = "/api/competition/logo/:logoId",
            tags = ["Competition Run", "Media"],
            pathParams = [OpenApiParam("logoId", UID::class, "The ID of the logo.")],
            responses = [OpenApiResponse("200"), OpenApiResponse("401"), OpenApiResponse("400"), OpenApiResponse("404")],
            ignore = true
    )
    override fun get(ctx: Context) {

        /* Extract logoId. */
        val logoId = try {
            ctx.pathParamMap().getOrElse("logoId") {
                ctx.errorResponse(ErrorStatusException(400, "Parameter 'logoId' is missing!'", ctx))
                return@get
            }.UID()
        }catch (ex: java.lang.IllegalArgumentException){
<<<<<<< HEAD
            throw ErrorStatusException(400, "Could not deserialise logoId '${ctx.pathParamMap()["logoId"]}'", ctx, true)
=======
            ctx.errorResponse(ErrorStatusException(400, "Could not deserialise logoId '${ctx.pathParamMap()["logoId"]}'", ctx))
            return
>>>>>>> fd595a5a
        }


        /* Load image and return it. */
        try {
            val image = Files.newInputStream(Team.logoPath(this.config, logoId)).use {
                it.readAllBytes()
            }
            ctx.contentType("image/png")
            ctx.result(image)
        } catch (e: IOException) {
            ctx.errorResponse(ErrorStatusException(404, "Logo file for team $logoId could not be read!", ctx))
        }
    }
}

class ListCompetitionHandler(competitions: DAO<CompetitionDescription>) : CompetitionHandler(competitions), GetRestHandler<List<CompetitionOverview>> {

    @OpenApi(
            summary = "Lists an overview of all available competitions with basic information about their content.",
            path = "/api/competition/list",
            tags = ["Competition"],
            responses = [
                OpenApiResponse("200", [OpenApiContent(Array<CompetitionOverview>::class)]),
                OpenApiResponse("401", [OpenApiContent(ErrorStatus::class)])
            ]
    )
    override fun doGet(ctx: Context)  = competitions.map { CompetitionOverview.of(it) }

    override val route: String = "competition/list"
}

class GetCompetitionHandler(competitions: DAO<CompetitionDescription>) : CompetitionHandler(competitions), GetRestHandler<RestCompetitionDescription> {

    @OpenApi(
            summary = "Loads the detailed definition of a specific competition.",
            path = "/api/competition/:competitionId",
            pathParams = [OpenApiParam("competitionId", UID::class, "Competition ID")],
            tags = ["Competition"],
            responses = [
                OpenApiResponse("200", [OpenApiContent(RestCompetitionDescription::class)]),
                OpenApiResponse("400", [OpenApiContent(ErrorStatus::class)]),
                OpenApiResponse("401", [OpenApiContent(ErrorStatus::class)]),
                OpenApiResponse("404", [OpenApiContent(ErrorStatus::class)])
            ]
    )
    override fun doGet(ctx: Context) = RestCompetitionDescription.fromCompetition(competitionFromContext(ctx))

    override val route: String = "competition/:competitionId"
}

class ListTeamHandler(competitions: DAO<CompetitionDescription>) : CompetitionHandler(competitions), GetRestHandler<List<RestTeam>> {

    override val route: String = "competition/:competitionId/team/list"

    @OpenApi(
            summary = "Lists the Teams of a specific competition.",
            path = "/api/competition/:competitionId/team/list",
            pathParams = [OpenApiParam("competitionId", UID::class, "Competition ID")],
            tags = ["Competition"],
            responses = [
                OpenApiResponse("200", [OpenApiContent(Array<RestTeam>::class)]),
                OpenApiResponse("400", [OpenApiContent(ErrorStatus::class)]),
                OpenApiResponse("401", [OpenApiContent(ErrorStatus::class)]),
                OpenApiResponse("404", [OpenApiContent(ErrorStatus::class)])
            ]
    )
    override fun doGet(ctx: Context) = competitionFromContext(ctx).teams.map { RestTeam(it) }

}


/**
 * REST handler to list all teams for a [CompetitionDescription], inclusive [UserDetails]
 */
class ListDetailedTeamHandler(competitions: DAO<CompetitionDescription>) : CompetitionHandler(competitions), GetRestHandler<List<RestDetailedTeam>>{

    override val route: String = "competition/:competitionId/team/list/details"

    @OpenApi(
            summary="Lists the teams with their user details",
            path= "/api/competition/:competitionId/team/list/details",
            pathParams= [OpenApiParam("competitionId", UID::class, "Competition ID")],
            tags = ["Competition"],
            responses = [
                OpenApiResponse("200", [OpenApiContent(Array<RestDetailedTeam>::class)]),
                OpenApiResponse("400", [OpenApiContent(ErrorStatus::class)]),
                OpenApiResponse("401", [OpenApiContent(ErrorStatus::class)]),
                OpenApiResponse("404", [OpenApiContent(ErrorStatus::class)])
            ]
    )
    override fun doGet(ctx: Context) = competitionFromContext(ctx).teams.map{ RestDetailedTeam.of(it) }

}

class ListTaskHandler(competitions: DAO<CompetitionDescription>) : CompetitionHandler(competitions), GetRestHandler<List<RestTaskDescription>> {

    override val route: String = "competition/:competitionId/task/list"

    @OpenApi(
            summary = "Lists the Tasks of a specific competition.",
            path = "/api/competition/:competitionId/task/list",
            pathParams = [OpenApiParam("competitionId", UID::class, "Competition ID")],
            tags = ["Competition"],
            responses = [
                OpenApiResponse("200", [OpenApiContent(Array<RestTaskDescription>::class)]),
                OpenApiResponse("400", [OpenApiContent(ErrorStatus::class)]),
                OpenApiResponse("401", [OpenApiContent(ErrorStatus::class)]),
                OpenApiResponse("404", [OpenApiContent(ErrorStatus::class)])
            ]
    )

    override fun doGet(ctx: Context) = competitionFromContext(ctx).tasks.map { RestTaskDescription.fromTask(it) }

}

class CreateCompetitionHandler(competitions: DAO<CompetitionDescription>) : CompetitionHandler(competitions), PostRestHandler<SuccessStatus> {
    @OpenApi(
            summary = "Creates a new competition.",
            path = "/api/competition", method = HttpMethod.POST,
            requestBody = OpenApiRequestBody([OpenApiContent(CompetitionCreate::class)]),
            tags = ["Competition"],
            responses = [
                OpenApiResponse("200", [OpenApiContent(SuccessStatus::class)]),
                OpenApiResponse("400", [OpenApiContent(ErrorStatus::class)]),
                OpenApiResponse("401", [OpenApiContent(ErrorStatus::class)]),
                OpenApiResponse("404", [OpenApiContent(ErrorStatus::class)])
            ]
    )
    override fun doPost(ctx: Context): SuccessStatus {
        val createRequest = try {
            ctx.bodyAsClass(CompetitionCreate::class.java)
        }catch (e: BadRequestResponse){
            throw ErrorStatusException(400, "Invalid parameters. This is a programmers error!", ctx)
        }

        val competition = CompetitionDescription(UID.EMPTY, createRequest.name, createRequest.description, mutableListOf(), mutableListOf(), mutableListOf(), mutableListOf(), mutableListOf(), createRequest.participantsCanView)
        val competitionId = this.competitions.append(competition)
        return SuccessStatus("Competition with ID ${competitionId.string} was created.")
    }

    override val route: String = "competition"
}

class UpdateCompetitionHandler(competitions: DAO<CompetitionDescription>, val config: Config, val mediaItems: DAO<MediaItem>) : CompetitionHandler(competitions), PatchRestHandler<SuccessStatus> {
    @OpenApi(
            summary = "Updates an existing competition.",
            path = "/api/competition", method = HttpMethod.PATCH,
            requestBody = OpenApiRequestBody([OpenApiContent(RestCompetitionDescription::class)]),
            tags = ["Competition"],
            responses = [
                OpenApiResponse("200", [OpenApiContent(SuccessStatus::class)]),
                OpenApiResponse("400", [OpenApiContent(ErrorStatus::class)]),
                OpenApiResponse("401", [OpenApiContent(ErrorStatus::class)]),
                OpenApiResponse("404", [OpenApiContent(ErrorStatus::class)])
            ]
    )
    override fun doPatch(ctx: Context): SuccessStatus {
        val restCompetitionDescription = try {
            ctx.bodyAsClass(RestCompetitionDescription::class.java)
        } catch (e: BadRequestResponse) {
            throw ErrorStatusException(400, "Invalid parameters. This is a programmers error!", ctx)
        }

        val competition = restCompetitionDescription.toCompetitionDescription(this.config, mediaItems)

        if (!this.competitions.exists(competition.id)) {
            throw ErrorStatusException(404, "Competition with ID ${competition.id.string} does not exist.", ctx)
        }

        try {
            competition.validate()
        }catch (e: IllegalArgumentException) {
            throw ErrorStatusException(400, e.message!!, ctx)
        }

        this.competitions.update(competition)
        return SuccessStatus("Competition with ID ${competition.id.string} was updated.")
    }

    override val route: String = "competition"
}


class DeleteCompetitionHandler(competitions: DAO<CompetitionDescription>) : CompetitionHandler(competitions), DeleteRestHandler<SuccessStatus> {
    @OpenApi(
            summary = "Deletes the competition with the given competition ID.",
            path = "/api/competition/:competitionId", method = HttpMethod.DELETE,
            pathParams = [OpenApiParam("competitionId", UID::class, "Competition ID")],
            tags = ["Competition"],
            responses = [
                OpenApiResponse("200", [OpenApiContent(SuccessStatus::class)]),
                OpenApiResponse("400", [OpenApiContent(ErrorStatus::class)]),
                OpenApiResponse("401", [OpenApiContent(ErrorStatus::class)]),
                OpenApiResponse("404", [OpenApiContent(ErrorStatus::class)])
            ]
    )
    override fun doDelete(ctx: Context): SuccessStatus {
        val competitionToDelete = competitionFromContext(ctx)
        val competition = this.competitions.delete(competitionToDelete.id)
        return if (competition != null) {
            SuccessStatus("Competition with ID ${competitionToDelete.id.string} was deleted.")
        } else {
            throw ErrorStatusException(404, "Competition with ID ${competitionToDelete.id.string} not found.", ctx)
        }
    }

    override val route: String = "competition/:competitionId"
}
<|MERGE_RESOLUTION|>--- conflicted
+++ resolved
@@ -76,12 +76,8 @@
                 return@get
             }.UID()
         }catch (ex: java.lang.IllegalArgumentException){
-<<<<<<< HEAD
-            throw ErrorStatusException(400, "Could not deserialise logoId '${ctx.pathParamMap()["logoId"]}'", ctx, true)
-=======
             ctx.errorResponse(ErrorStatusException(400, "Could not deserialise logoId '${ctx.pathParamMap()["logoId"]}'", ctx))
             return
->>>>>>> fd595a5a
         }
 
 
