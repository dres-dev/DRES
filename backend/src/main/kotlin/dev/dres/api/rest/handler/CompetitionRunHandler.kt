--- conflicted
+++ resolved
@@ -305,13 +305,7 @@
             throw ErrorStatusException(400, "Query target can only be loaded if task has just ended.", ctx)
         }
 
-<<<<<<< HEAD
-        /* Fetch query target and transform it. */
-        val task = run.currentTaskDescription(rac)
-=======
         val taskId = ctx.pathParam("taskId").UID()
-
-        val rac = runActionContext(ctx, run)
 
         val currentTaskDescription = run.currentTaskDescription(rac)
 
@@ -324,7 +318,6 @@
         if (task == null) { //request to a task id that is either invalid or not yet available
             throw ErrorStatusException(403, "Access denied.", ctx)
         }
->>>>>>> c2223ddd
 
         try {
             ctx.header("Cache-Control", "public, max-age=300") //can be cached for 5 minutes
@@ -445,16 +438,11 @@
         }
 
 
-<<<<<<< HEAD
-        val taskId = ctx.pathParamMap()["taskId"]?.UID() ?: throw ErrorStatusException(404, "Missing task id", ctx)
+        val taskRunId = ctx.pathParamMap()["taskRunId"]?.UID() ?: throw ErrorStatusException(404, "Missing task id", ctx)
 
         val task = run.currentTask(rac)
 
-        return if (task?.description?.id == taskId && task.isRunning) {
-=======
-        val taskRunId = ctx.pathParamMap()["taskRunId"]?.UID() ?: throw ErrorStatusException(404, "Missing task id", ctx)
-        return if (run.currentTask(rac)?.description?.id == taskRunId && run.status == RunManagerStatus.RUNNING_TASK) {
->>>>>>> c2223ddd
+        return if (task?.description?.id == taskRunId && task.isRunning) {
             if (run.currentTaskDescription(rac).taskType.options.any { it.option == SimpleOption.HIDDEN_RESULTS }) {
                 run.submissions(rac).map { SubmissionInfo.blind(it) }
             } else {
