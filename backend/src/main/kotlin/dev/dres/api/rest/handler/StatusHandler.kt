package dev.dres.api.rest.handler

import com.sun.management.OperatingSystemMXBean
import dev.dres.DRES
import dev.dres.api.rest.RestApi
import dev.dres.api.rest.RestApiRole
import dev.dres.api.rest.types.status.ErrorStatus
import io.javalin.core.security.RouteRole
import io.javalin.http.Context
<<<<<<< HEAD
import io.javalin.plugin.openapi.annotations.HttpMethod
import io.javalin.plugin.openapi.annotations.OpenApi
import io.javalin.plugin.openapi.annotations.OpenApiContent
import io.javalin.plugin.openapi.annotations.OpenApiResponse
import java.lang.management.ManagementFactory
=======
import io.javalin.openapi.HttpMethod
import io.javalin.openapi.OpenApi
import io.javalin.openapi.OpenApiContent
import io.javalin.openapi.OpenApiResponse
>>>>>>> 57eb5f53

data class CurrentTime(val timeStamp: Long = System.currentTimeMillis())

class CurrentTimeHandler : GetRestHandler<CurrentTime> {

    override val route = "status/time"
    override val apiVersion = "v1"

    @OpenApi(summary = "Returns the current time on the server.",
        path = "/api/v1/status/time",
        methods = [HttpMethod.GET],
        tags = ["Status"],
        responses = [
            OpenApiResponse("200", [OpenApiContent(CurrentTime::class)])
        ])
    override fun doGet(ctx: Context): CurrentTime = CurrentTime()

}

data class DresInfo(
    val version: String = DRES.VERSION,
    val startTime: Long,
    val uptime: Long
)

class InfoHandler : GetRestHandler<DresInfo> {

    override val route = "status/info"
    override val apiVersion = "v1"

    private val startTime = System.currentTimeMillis()

    @OpenApi(summary = "Returns an overview of the server properties.",
        path = "/api/v1/status/info",
        method = HttpMethod.GET,
        tags = ["Status"],
        responses = [
            OpenApiResponse("200", [OpenApiContent(DresInfo::class)]),
            OpenApiResponse("401", [OpenApiContent(ErrorStatus::class)])
        ])
    override fun doGet(ctx: Context): DresInfo = DresInfo(
        startTime = startTime,
        uptime = System.currentTimeMillis() - startTime
    )

}

data class DresAdminInfo(
    val version: String = DRES.VERSION,
    val startTime: Long,
    val uptime: Long,
    val os: String = System.getProperty("os.name"),
    val jvm: String = "${System.getProperty("java.version")} (${System.getProperty("java.vendor")})",
    val args: String = ManagementFactory.getRuntimeMXBean().inputArguments.joinToString(),
    val cores: Int = Runtime.getRuntime().availableProcessors(),
    val freeMemory: Long = Runtime.getRuntime().freeMemory(),
    val totalMemory: Long = Runtime.getRuntime().totalMemory(),
    val load: Double = ManagementFactory.getPlatformMXBean(OperatingSystemMXBean::class.java)?.systemCpuLoad ?: -1.0,
    val availableSeverThreads: Int = RestApi.readyThreadCount
)

class AdminInfoHandler: AccessManagedRestHandler, GetRestHandler<DresAdminInfo> {

    override val permittedRoles: Set<RouteRole> = setOf(RestApiRole.ADMIN)
    override val route = "status/info/admin"
    override val apiVersion = "v1"

    private val startTime = System.currentTimeMillis()

    @OpenApi(summary = "Returns an extensive overview of the server properties.",
        path = "/api/v1/status/info/admin",
        method = HttpMethod.GET,
        tags = ["Status"],
        responses = [
            OpenApiResponse("200", [OpenApiContent(DresAdminInfo::class)])
        ])
    override fun doGet(ctx: Context): DresAdminInfo = DresAdminInfo(
        startTime = startTime,
        uptime = System.currentTimeMillis() - startTime
    )

}<|MERGE_RESOLUTION|>--- conflicted
+++ resolved
@@ -1,24 +1,10 @@
 package dev.dres.api.rest.handler
 
-import com.sun.management.OperatingSystemMXBean
-import dev.dres.DRES
-import dev.dres.api.rest.RestApi
-import dev.dres.api.rest.RestApiRole
-import dev.dres.api.rest.types.status.ErrorStatus
-import io.javalin.core.security.RouteRole
 import io.javalin.http.Context
-<<<<<<< HEAD
-import io.javalin.plugin.openapi.annotations.HttpMethod
-import io.javalin.plugin.openapi.annotations.OpenApi
-import io.javalin.plugin.openapi.annotations.OpenApiContent
-import io.javalin.plugin.openapi.annotations.OpenApiResponse
-import java.lang.management.ManagementFactory
-=======
 import io.javalin.openapi.HttpMethod
 import io.javalin.openapi.OpenApi
 import io.javalin.openapi.OpenApiContent
 import io.javalin.openapi.OpenApiResponse
->>>>>>> 57eb5f53
 
 data class CurrentTime(val timeStamp: Long = System.currentTimeMillis())
 
@@ -36,68 +22,4 @@
         ])
     override fun doGet(ctx: Context): CurrentTime = CurrentTime()
 
-}
-
-data class DresInfo(
-    val version: String = DRES.VERSION,
-    val startTime: Long,
-    val uptime: Long
-)
-
-class InfoHandler : GetRestHandler<DresInfo> {
-
-    override val route = "status/info"
-    override val apiVersion = "v1"
-
-    private val startTime = System.currentTimeMillis()
-
-    @OpenApi(summary = "Returns an overview of the server properties.",
-        path = "/api/v1/status/info",
-        method = HttpMethod.GET,
-        tags = ["Status"],
-        responses = [
-            OpenApiResponse("200", [OpenApiContent(DresInfo::class)]),
-            OpenApiResponse("401", [OpenApiContent(ErrorStatus::class)])
-        ])
-    override fun doGet(ctx: Context): DresInfo = DresInfo(
-        startTime = startTime,
-        uptime = System.currentTimeMillis() - startTime
-    )
-
-}
-
-data class DresAdminInfo(
-    val version: String = DRES.VERSION,
-    val startTime: Long,
-    val uptime: Long,
-    val os: String = System.getProperty("os.name"),
-    val jvm: String = "${System.getProperty("java.version")} (${System.getProperty("java.vendor")})",
-    val args: String = ManagementFactory.getRuntimeMXBean().inputArguments.joinToString(),
-    val cores: Int = Runtime.getRuntime().availableProcessors(),
-    val freeMemory: Long = Runtime.getRuntime().freeMemory(),
-    val totalMemory: Long = Runtime.getRuntime().totalMemory(),
-    val load: Double = ManagementFactory.getPlatformMXBean(OperatingSystemMXBean::class.java)?.systemCpuLoad ?: -1.0,
-    val availableSeverThreads: Int = RestApi.readyThreadCount
-)
-
-class AdminInfoHandler: AccessManagedRestHandler, GetRestHandler<DresAdminInfo> {
-
-    override val permittedRoles: Set<RouteRole> = setOf(RestApiRole.ADMIN)
-    override val route = "status/info/admin"
-    override val apiVersion = "v1"
-
-    private val startTime = System.currentTimeMillis()
-
-    @OpenApi(summary = "Returns an extensive overview of the server properties.",
-        path = "/api/v1/status/info/admin",
-        method = HttpMethod.GET,
-        tags = ["Status"],
-        responses = [
-            OpenApiResponse("200", [OpenApiContent(DresAdminInfo::class)])
-        ])
-    override fun doGet(ctx: Context): DresAdminInfo = DresAdminInfo(
-        startTime = startTime,
-        uptime = System.currentTimeMillis() - startTime
-    )
-
 }