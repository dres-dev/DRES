package dev.dres.api.rest.types.audit

import dev.dres.api.rest.types.AbstractRestEntity
import dev.dres.api.rest.types.run.SubmissionInfo
import dev.dres.data.model.UID
import dev.dres.data.model.submissions.SubmissionStatus
import dev.dres.run.audit.*

sealed class RestAuditLogEntry(val type: AuditLogEntryType, id: UID, val timestamp: Long) : AbstractRestEntity(id.string) {
    companion object {
        fun convert(log: AuditLogEntry): RestAuditLogEntry {
            return when (log) {
                is CompetitionStartAuditLogEntry -> RestCompetitionStartAuditLogEntry(log)
                is CompetitionEndAuditLogEntry -> RestCompetitionEndAuditLogEntry(log)
                is TaskStartAuditLogEntry -> RestTaskStartAuditLogEntry(log)
                is TaskModifiedAuditLogEntry -> RestTaskModifiedAuditLogEntry(log)
                is TaskEndAuditLogEntry -> RestTaskEndAuditLogEntry(log)
                is SubmissionAuditLogEntry -> RestSubmissionAuditLogEntry(log)
                is PrepareJudgementAuditLogEntry -> RestPrepareJudgementAuditLogEntry(log)
                is JudgementAuditLogEntry -> RestJudgementAuditLogEntry(log)
                is LoginAuditLogEntry -> RestLoginAuditLogEntry(log)
                is LogoutAuditLogEntry -> RestLogoutAuditLogEntry(log)
                is SubmissionValidationAuditLogEntry -> RestSubmissionValidationAuditLogEntry(log)
<<<<<<< HEAD
                is SubmissionStatusOverwriteAuditLogEntry -> TODO()
=======
                is SubmissionStatusOverwriteAuditLogEntry -> RestSubmissionStatusOverwriteAuditLogEntry(log)
>>>>>>> 21aec80c
            }
        }
    }
}

class RestCompetitionStartAuditLogEntry(id: UID, timestamp: Long, val competition: String, val api: LogEventSource, val user: String?) : RestAuditLogEntry(AuditLogEntryType.COMPETITION_START, id, timestamp) {
    constructor(log: CompetitionStartAuditLogEntry) : this(log.id, log.timestamp, log.competition.string, log.api, log.user)
}

class RestCompetitionEndAuditLogEntry(id: UID, timestamp: Long, val competition: String, val api: LogEventSource, val user: String?) : RestAuditLogEntry(AuditLogEntryType.COMPETITION_END, id, timestamp) {
    constructor(log: CompetitionEndAuditLogEntry) : this(log.id, log.timestamp, log.competition.string, log.api, log.user)
}

class RestTaskStartAuditLogEntry(id: UID, timestamp: Long, val competition: String, val taskName: String, val api: LogEventSource, val user: String?) : RestAuditLogEntry(AuditLogEntryType.TASK_START, id, timestamp) {
    constructor(log: TaskStartAuditLogEntry) : this(log.id, log.timestamp, log.competition.string, log.taskName, log.api, log.user)
}

class RestTaskModifiedAuditLogEntry(id: UID, timestamp: Long, val competition: String, val taskName: String, val modification: String, val api: LogEventSource, val user: String?) : RestAuditLogEntry(AuditLogEntryType.TASK_MODIFIED, id, timestamp) {
    constructor(log: TaskModifiedAuditLogEntry) : this(log.id, log.timestamp, log.competition.string, log.taskName, log.modification, log.api, log.user)
}

class RestTaskEndAuditLogEntry(id: UID, timestamp: Long, val competition: String, val taskName: String, val api: LogEventSource, val user: String?) : RestAuditLogEntry(AuditLogEntryType.TASK_END, id, timestamp) {
    constructor(log: TaskEndAuditLogEntry) : this(log.id, log.timestamp, log.competition.string, log.taskName, log.api, log.user)
}

class RestSubmissionAuditLogEntry(id: UID, timestamp: Long, val competition: String, val taskName: String, val submission: SubmissionInfo, val api: LogEventSource, val user: String?, val address: String) : RestAuditLogEntry(AuditLogEntryType.SUBMISSION, id, timestamp) {
    constructor(log: SubmissionAuditLogEntry) : this(log.id, log.timestamp, log.competition.string, log.taskName, SubmissionInfo(log.submission), log.api, log.user, log.address)
}

class RestPrepareJudgementAuditLogEntry(id: UID, timestamp: Long, val validator: String, val token: String, val submission: SubmissionInfo): RestAuditLogEntry(AuditLogEntryType.PREPARE_JUDGEMENT, id, timestamp){
    constructor(log: PrepareJudgementAuditLogEntry): this(log.id, log.timestamp, log.validator, log.token, SubmissionInfo(log.submission))
}

class RestJudgementAuditLogEntry(id: UID, timestamp: Long, val competition: String, val validator: String, val token: String, val verdict: SubmissionStatus, val api: LogEventSource, val user: String?) : RestAuditLogEntry(AuditLogEntryType.JUDGEMENT, id, timestamp) {
    constructor(log: JudgementAuditLogEntry) : this(log.id, log.timestamp, log.competition.string, log.validator, log.token, log.verdict, log.api, log.user)
}

class RestLoginAuditLogEntry(id: UID, timestamp: Long, val user: String, val session: String, val api: LogEventSource) : RestAuditLogEntry(AuditLogEntryType.LOGIN, id, timestamp) {
    constructor(log: LoginAuditLogEntry) : this(log.id, log.timestamp, log.user, log.session, log.api)
}

class RestLogoutAuditLogEntry(id: UID, timestamp: Long, val session: String, val api: LogEventSource) : RestAuditLogEntry(AuditLogEntryType.LOGOUT, id, timestamp) {
    constructor(log: LogoutAuditLogEntry) : this(log.id, log.timestamp, log.session, log.api)
}

class RestSubmissionValidationAuditLogEntry(id: UID, timestamp: Long, val submissionId: String, val validator: String, val verdict: SubmissionStatus) : RestAuditLogEntry(AuditLogEntryType.SUBMISSION_VALIDATION, id, timestamp) {
    constructor(log: SubmissionValidationAuditLogEntry) : this(log.id, log.timestamp, log.submission.uid.string, log.validatorName, log.status)
<<<<<<< HEAD
}

=======
}

class RestSubmissionStatusOverwriteAuditLogEntry(id: UID, timestamp: Long, val runId: String, val submissionId: String, val newVerdict: SubmissionStatus, val session: String, val api: LogEventSource) : RestAuditLogEntry(AuditLogEntryType.SUBMISSION_STATUS_OVERWRITE, id, timestamp) {
    constructor(log: SubmissionStatusOverwriteAuditLogEntry) : this(log.id, log.timestamp, log.competitionRunUid.string, log.submissionId.string, log.newVerdict, log.user?: "", log.api)
}
>>>>>>> 21aec80c
<|MERGE_RESOLUTION|>--- conflicted
+++ resolved
@@ -1,85 +1,76 @@
-package dev.dres.api.rest.types.audit
-
-import dev.dres.api.rest.types.AbstractRestEntity
-import dev.dres.api.rest.types.run.SubmissionInfo
-import dev.dres.data.model.UID
-import dev.dres.data.model.submissions.SubmissionStatus
-import dev.dres.run.audit.*
-
-sealed class RestAuditLogEntry(val type: AuditLogEntryType, id: UID, val timestamp: Long) : AbstractRestEntity(id.string) {
-    companion object {
-        fun convert(log: AuditLogEntry): RestAuditLogEntry {
-            return when (log) {
-                is CompetitionStartAuditLogEntry -> RestCompetitionStartAuditLogEntry(log)
-                is CompetitionEndAuditLogEntry -> RestCompetitionEndAuditLogEntry(log)
-                is TaskStartAuditLogEntry -> RestTaskStartAuditLogEntry(log)
-                is TaskModifiedAuditLogEntry -> RestTaskModifiedAuditLogEntry(log)
-                is TaskEndAuditLogEntry -> RestTaskEndAuditLogEntry(log)
-                is SubmissionAuditLogEntry -> RestSubmissionAuditLogEntry(log)
-                is PrepareJudgementAuditLogEntry -> RestPrepareJudgementAuditLogEntry(log)
-                is JudgementAuditLogEntry -> RestJudgementAuditLogEntry(log)
-                is LoginAuditLogEntry -> RestLoginAuditLogEntry(log)
-                is LogoutAuditLogEntry -> RestLogoutAuditLogEntry(log)
-                is SubmissionValidationAuditLogEntry -> RestSubmissionValidationAuditLogEntry(log)
-<<<<<<< HEAD
-                is SubmissionStatusOverwriteAuditLogEntry -> TODO()
-=======
-                is SubmissionStatusOverwriteAuditLogEntry -> RestSubmissionStatusOverwriteAuditLogEntry(log)
->>>>>>> 21aec80c
-            }
-        }
-    }
-}
-
-class RestCompetitionStartAuditLogEntry(id: UID, timestamp: Long, val competition: String, val api: LogEventSource, val user: String?) : RestAuditLogEntry(AuditLogEntryType.COMPETITION_START, id, timestamp) {
-    constructor(log: CompetitionStartAuditLogEntry) : this(log.id, log.timestamp, log.competition.string, log.api, log.user)
-}
-
-class RestCompetitionEndAuditLogEntry(id: UID, timestamp: Long, val competition: String, val api: LogEventSource, val user: String?) : RestAuditLogEntry(AuditLogEntryType.COMPETITION_END, id, timestamp) {
-    constructor(log: CompetitionEndAuditLogEntry) : this(log.id, log.timestamp, log.competition.string, log.api, log.user)
-}
-
-class RestTaskStartAuditLogEntry(id: UID, timestamp: Long, val competition: String, val taskName: String, val api: LogEventSource, val user: String?) : RestAuditLogEntry(AuditLogEntryType.TASK_START, id, timestamp) {
-    constructor(log: TaskStartAuditLogEntry) : this(log.id, log.timestamp, log.competition.string, log.taskName, log.api, log.user)
-}
-
-class RestTaskModifiedAuditLogEntry(id: UID, timestamp: Long, val competition: String, val taskName: String, val modification: String, val api: LogEventSource, val user: String?) : RestAuditLogEntry(AuditLogEntryType.TASK_MODIFIED, id, timestamp) {
-    constructor(log: TaskModifiedAuditLogEntry) : this(log.id, log.timestamp, log.competition.string, log.taskName, log.modification, log.api, log.user)
-}
-
-class RestTaskEndAuditLogEntry(id: UID, timestamp: Long, val competition: String, val taskName: String, val api: LogEventSource, val user: String?) : RestAuditLogEntry(AuditLogEntryType.TASK_END, id, timestamp) {
-    constructor(log: TaskEndAuditLogEntry) : this(log.id, log.timestamp, log.competition.string, log.taskName, log.api, log.user)
-}
-
-class RestSubmissionAuditLogEntry(id: UID, timestamp: Long, val competition: String, val taskName: String, val submission: SubmissionInfo, val api: LogEventSource, val user: String?, val address: String) : RestAuditLogEntry(AuditLogEntryType.SUBMISSION, id, timestamp) {
-    constructor(log: SubmissionAuditLogEntry) : this(log.id, log.timestamp, log.competition.string, log.taskName, SubmissionInfo(log.submission), log.api, log.user, log.address)
-}
-
-class RestPrepareJudgementAuditLogEntry(id: UID, timestamp: Long, val validator: String, val token: String, val submission: SubmissionInfo): RestAuditLogEntry(AuditLogEntryType.PREPARE_JUDGEMENT, id, timestamp){
-    constructor(log: PrepareJudgementAuditLogEntry): this(log.id, log.timestamp, log.validator, log.token, SubmissionInfo(log.submission))
-}
-
-class RestJudgementAuditLogEntry(id: UID, timestamp: Long, val competition: String, val validator: String, val token: String, val verdict: SubmissionStatus, val api: LogEventSource, val user: String?) : RestAuditLogEntry(AuditLogEntryType.JUDGEMENT, id, timestamp) {
-    constructor(log: JudgementAuditLogEntry) : this(log.id, log.timestamp, log.competition.string, log.validator, log.token, log.verdict, log.api, log.user)
-}
-
-class RestLoginAuditLogEntry(id: UID, timestamp: Long, val user: String, val session: String, val api: LogEventSource) : RestAuditLogEntry(AuditLogEntryType.LOGIN, id, timestamp) {
-    constructor(log: LoginAuditLogEntry) : this(log.id, log.timestamp, log.user, log.session, log.api)
-}
-
-class RestLogoutAuditLogEntry(id: UID, timestamp: Long, val session: String, val api: LogEventSource) : RestAuditLogEntry(AuditLogEntryType.LOGOUT, id, timestamp) {
-    constructor(log: LogoutAuditLogEntry) : this(log.id, log.timestamp, log.session, log.api)
-}
-
-class RestSubmissionValidationAuditLogEntry(id: UID, timestamp: Long, val submissionId: String, val validator: String, val verdict: SubmissionStatus) : RestAuditLogEntry(AuditLogEntryType.SUBMISSION_VALIDATION, id, timestamp) {
-    constructor(log: SubmissionValidationAuditLogEntry) : this(log.id, log.timestamp, log.submission.uid.string, log.validatorName, log.status)
-<<<<<<< HEAD
-}
-
-=======
-}
-
-class RestSubmissionStatusOverwriteAuditLogEntry(id: UID, timestamp: Long, val runId: String, val submissionId: String, val newVerdict: SubmissionStatus, val session: String, val api: LogEventSource) : RestAuditLogEntry(AuditLogEntryType.SUBMISSION_STATUS_OVERWRITE, id, timestamp) {
-    constructor(log: SubmissionStatusOverwriteAuditLogEntry) : this(log.id, log.timestamp, log.competitionRunUid.string, log.submissionId.string, log.newVerdict, log.user?: "", log.api)
-}
->>>>>>> 21aec80c
+package dev.dres.api.rest.types.audit
+
+import dev.dres.api.rest.types.AbstractRestEntity
+import dev.dres.api.rest.types.run.SubmissionInfo
+import dev.dres.data.model.UID
+import dev.dres.data.model.submissions.SubmissionStatus
+import dev.dres.run.audit.*
+
+sealed class RestAuditLogEntry(val type: AuditLogEntryType, id: UID, val timestamp: Long) : AbstractRestEntity(id.string) {
+    companion object {
+        fun convert(log: AuditLogEntry): RestAuditLogEntry {
+            return when (log) {
+                is CompetitionStartAuditLogEntry -> RestCompetitionStartAuditLogEntry(log)
+                is CompetitionEndAuditLogEntry -> RestCompetitionEndAuditLogEntry(log)
+                is TaskStartAuditLogEntry -> RestTaskStartAuditLogEntry(log)
+                is TaskModifiedAuditLogEntry -> RestTaskModifiedAuditLogEntry(log)
+                is TaskEndAuditLogEntry -> RestTaskEndAuditLogEntry(log)
+                is SubmissionAuditLogEntry -> RestSubmissionAuditLogEntry(log)
+                is PrepareJudgementAuditLogEntry -> RestPrepareJudgementAuditLogEntry(log)
+                is JudgementAuditLogEntry -> RestJudgementAuditLogEntry(log)
+                is LoginAuditLogEntry -> RestLoginAuditLogEntry(log)
+                is LogoutAuditLogEntry -> RestLogoutAuditLogEntry(log)
+                is SubmissionValidationAuditLogEntry -> RestSubmissionValidationAuditLogEntry(log)
+                is SubmissionStatusOverwriteAuditLogEntry -> RestSubmissionStatusOverwriteAuditLogEntry(log)
+            }
+        }
+    }
+}
+
+class RestCompetitionStartAuditLogEntry(id: UID, timestamp: Long, val competition: String, val api: LogEventSource, val user: String?) : RestAuditLogEntry(AuditLogEntryType.COMPETITION_START, id, timestamp) {
+    constructor(log: CompetitionStartAuditLogEntry) : this(log.id, log.timestamp, log.competition.string, log.api, log.user)
+}
+
+class RestCompetitionEndAuditLogEntry(id: UID, timestamp: Long, val competition: String, val api: LogEventSource, val user: String?) : RestAuditLogEntry(AuditLogEntryType.COMPETITION_END, id, timestamp) {
+    constructor(log: CompetitionEndAuditLogEntry) : this(log.id, log.timestamp, log.competition.string, log.api, log.user)
+}
+
+class RestTaskStartAuditLogEntry(id: UID, timestamp: Long, val competition: String, val taskName: String, val api: LogEventSource, val user: String?) : RestAuditLogEntry(AuditLogEntryType.TASK_START, id, timestamp) {
+    constructor(log: TaskStartAuditLogEntry) : this(log.id, log.timestamp, log.competition.string, log.taskName, log.api, log.user)
+}
+
+class RestTaskModifiedAuditLogEntry(id: UID, timestamp: Long, val competition: String, val taskName: String, val modification: String, val api: LogEventSource, val user: String?) : RestAuditLogEntry(AuditLogEntryType.TASK_MODIFIED, id, timestamp) {
+    constructor(log: TaskModifiedAuditLogEntry) : this(log.id, log.timestamp, log.competition.string, log.taskName, log.modification, log.api, log.user)
+}
+
+class RestTaskEndAuditLogEntry(id: UID, timestamp: Long, val competition: String, val taskName: String, val api: LogEventSource, val user: String?) : RestAuditLogEntry(AuditLogEntryType.TASK_END, id, timestamp) {
+    constructor(log: TaskEndAuditLogEntry) : this(log.id, log.timestamp, log.competition.string, log.taskName, log.api, log.user)
+}
+
+class RestSubmissionAuditLogEntry(id: UID, timestamp: Long, val competition: String, val taskName: String, val submission: SubmissionInfo, val api: LogEventSource, val user: String?, val address: String) : RestAuditLogEntry(AuditLogEntryType.SUBMISSION, id, timestamp) {
+    constructor(log: SubmissionAuditLogEntry) : this(log.id, log.timestamp, log.competition.string, log.taskName, SubmissionInfo(log.submission), log.api, log.user, log.address)
+}
+
+class RestPrepareJudgementAuditLogEntry(id: UID, timestamp: Long, val validator: String, val token: String, val submission: SubmissionInfo): RestAuditLogEntry(AuditLogEntryType.PREPARE_JUDGEMENT, id, timestamp){
+    constructor(log: PrepareJudgementAuditLogEntry): this(log.id, log.timestamp, log.validator, log.token, SubmissionInfo(log.submission))
+}
+
+class RestJudgementAuditLogEntry(id: UID, timestamp: Long, val competition: String, val validator: String, val token: String, val verdict: SubmissionStatus, val api: LogEventSource, val user: String?) : RestAuditLogEntry(AuditLogEntryType.JUDGEMENT, id, timestamp) {
+    constructor(log: JudgementAuditLogEntry) : this(log.id, log.timestamp, log.competition.string, log.validator, log.token, log.verdict, log.api, log.user)
+}
+
+class RestLoginAuditLogEntry(id: UID, timestamp: Long, val user: String, val session: String, val api: LogEventSource) : RestAuditLogEntry(AuditLogEntryType.LOGIN, id, timestamp) {
+    constructor(log: LoginAuditLogEntry) : this(log.id, log.timestamp, log.user, log.session, log.api)
+}
+
+class RestLogoutAuditLogEntry(id: UID, timestamp: Long, val session: String, val api: LogEventSource) : RestAuditLogEntry(AuditLogEntryType.LOGOUT, id, timestamp) {
+    constructor(log: LogoutAuditLogEntry) : this(log.id, log.timestamp, log.session, log.api)
+}
+
+class RestSubmissionValidationAuditLogEntry(id: UID, timestamp: Long, val submissionId: String, val validator: String, val verdict: SubmissionStatus) : RestAuditLogEntry(AuditLogEntryType.SUBMISSION_VALIDATION, id, timestamp) {
+    constructor(log: SubmissionValidationAuditLogEntry) : this(log.id, log.timestamp, log.submission.uid.string, log.validatorName, log.status)
+}
+
+class RestSubmissionStatusOverwriteAuditLogEntry(id: UID, timestamp: Long, val runId: String, val submissionId: String, val newVerdict: SubmissionStatus, val session: String, val api: LogEventSource) : RestAuditLogEntry(AuditLogEntryType.SUBMISSION_STATUS_OVERWRITE, id, timestamp) {
+    constructor(log: SubmissionStatusOverwriteAuditLogEntry) : this(log.id, log.timestamp, log.competitionRunUid.string, log.submissionId.string, log.newVerdict, log.user?: "", log.api)
+}