package dev.dres.api.rest.types.run

import dev.dres.data.model.run.InteractiveSynchronousCompetition
import dev.dres.data.model.run.RunActionContext
import dev.dres.run.*

/**
 * Contains the information about the state of a [InteractiveSynchronousCompetition] and the associated [RunManager].
 *
 * This is information that changes in the course of a run and therefore must be updated frequently.
 *
<<<<<<< HEAD
 * @version 1.1.1
 */
data class RunState(
    val id: String,
    val runStatus: RunManagerStatus,
    val taskRunStatus: RestTaskRunStatus,
    val currentTask: TaskInfo?,
    val timeLeft: Long,
    val timeElapsed: Long
) {
=======
 * @author Ralph Gasser
 * @version 1.1.0
 */
data class RunState(val id: String, val status: RunManagerStatus, val currentTask: TaskInfo?, val timeLeft: Long, val timeElapsed: Long) {
>>>>>>> 03feaa51
    constructor(run: InteractiveRunManager, context: RunActionContext) : this(
        run.id.string,
        //RestRunManagerStatus.getState(run, context),
        run.status,
        RestTaskRunStatus.fromTaskRunStatus(run.currentTask(context)?.status),
        try {
            TaskInfo(run.currentTaskDescription(context))
        } catch (e: IllegalArgumentException) {
            TaskInfo.EMPTY_INFO
        },
        run.timeLeft(context) / 1000,
        run.timeElapsed(context) / 1000
    )

//    companion object {
//        /**
//         * Checks if the given run is asynchronous and the current user (from the context) is an admin.
//         */
//        fun checkAsyncAdmin(run: InteractiveRunManager, context: RunActionContext): Boolean {
//            return run is InteractiveAsynchronousRunManager && context.isAdmin
//        }
//    }

}

enum class RestTaskRunStatus {
    NO_TASK,
    CREATED,
    PREPARING,
    RUNNING,
    ENDED;

    companion object {
        fun fromTaskRunStatus(taskRunStatus: TaskRunStatus?): RestTaskRunStatus = when(taskRunStatus) {
            TaskRunStatus.CREATED -> CREATED
            TaskRunStatus.PREPARING -> PREPARING
            TaskRunStatus.RUNNING -> RUNNING
            TaskRunStatus.ENDED -> ENDED
            null -> NO_TASK
        }
    }
}<|MERGE_RESOLUTION|>--- conflicted
+++ resolved
@@ -9,7 +9,6 @@
  *
  * This is information that changes in the course of a run and therefore must be updated frequently.
  *
-<<<<<<< HEAD
  * @version 1.1.1
  */
 data class RunState(
@@ -20,12 +19,6 @@
     val timeLeft: Long,
     val timeElapsed: Long
 ) {
-=======
- * @author Ralph Gasser
- * @version 1.1.0
- */
-data class RunState(val id: String, val status: RunManagerStatus, val currentTask: TaskInfo?, val timeLeft: Long, val timeElapsed: Long) {
->>>>>>> 03feaa51
     constructor(run: InteractiveRunManager, context: RunActionContext) : this(
         run.id.string,
         //RestRunManagerStatus.getState(run, context),
