package dev.dres.data.model.run

import dev.dres.api.rest.AccessManager
import dev.dres.api.rest.types.status.ErrorStatusException
import dev.dres.data.model.admin.Role
import dev.dres.data.model.admin.User
import dev.dres.data.model.admin.UserId
import dev.dres.data.model.template.team.TeamId
import dev.dres.run.RunManager
import dev.dres.utilities.extensions.sessionToken
import io.javalin.http.Context
import kotlinx.dnq.query.eq
import kotlinx.dnq.query.filter
import kotlinx.dnq.query.first
import kotlinx.dnq.query.query

/**
 * The [RunActionContext] captures and encapsulates information usually required during the interaction with a [RunManager].
 * It exposes information available to the OpenAPI facility (e.g., through session management) to the [RunManager].
 *
 * @author Luca Rossetto & Ralph Gasser
 * @version 1.1.0
 */
data class RunActionContext(val userId: UserId?, val teamId: TeamId?, val roles: Set<Role>) {

    /** True if the user associated with this [RunActionContext] acts as [Role.ADMIN]*/
    val isAdmin: Boolean
        get() = this.roles.contains(Role.ADMIN)

    companion object {
        /** A static [RunActionContext] used for internal invocations by DRES. Always acts as an implicit [Role.ADMIN]. */
        val INTERNAL = RunActionContext(null, null, setOf(Role.ADMIN))

        /**
         * Constructs a [RunActionContext] from a [Context] and a [RunManager].
         *
         * @param ctx The Javalin [Context] to construct the [RunActionContext] from.
         * @param runManager The [RunManager] to construct the [RunActionContext] for.
         */
        fun runActionContext(ctx: Context, runManager: RunManager) : RunActionContext {
<<<<<<< HEAD
            val userId = AccessManager.userIdForSession(ctx.sessionId()) ?: throw ErrorStatusException(403, "Unauthorized user.", ctx)
            val roles = AccessManager.rolesOfSession(ctx.sessionId()).mapNotNull { it.toRole() }.toSet()
            val teamId = runManager.template.teams.filter { it.users.contains(User.query(User::id eq userId).first()) }.first().teamId
=======
            val userId = AccessManager.getUserIdForSession(ctx.sessionToken()) ?: throw ErrorStatusException(403, "Unauthorized user.", ctx)
            val roles = AccessManager.rolesOfSession(ctx.sessionToken()).map { Role.fromRestRole(it) }.toSet()
            val teamId = runManager.description.teams.find { it.users.contains(userId) }?.uid
>>>>>>> 234ebbef
            return RunActionContext(userId, teamId, roles)
        }
    }
}<|MERGE_RESOLUTION|>--- conflicted
+++ resolved
@@ -38,15 +38,9 @@
          * @param runManager The [RunManager] to construct the [RunActionContext] for.
          */
         fun runActionContext(ctx: Context, runManager: RunManager) : RunActionContext {
-<<<<<<< HEAD
-            val userId = AccessManager.userIdForSession(ctx.sessionId()) ?: throw ErrorStatusException(403, "Unauthorized user.", ctx)
-            val roles = AccessManager.rolesOfSession(ctx.sessionId()).mapNotNull { it.toRole() }.toSet()
+            val userId = AccessManager.userIdForSession(ctx.sessionToken()) ?: throw ErrorStatusException(403, "Unauthorized user.", ctx)
+            val roles = AccessManager.rolesOfSession(ctx.sessionToken()).mapNotNull { it.toRole() }.toSet()
             val teamId = runManager.template.teams.filter { it.users.contains(User.query(User::id eq userId).first()) }.first().teamId
-=======
-            val userId = AccessManager.getUserIdForSession(ctx.sessionToken()) ?: throw ErrorStatusException(403, "Unauthorized user.", ctx)
-            val roles = AccessManager.rolesOfSession(ctx.sessionToken()).map { Role.fromRestRole(it) }.toSet()
-            val teamId = runManager.description.teams.find { it.users.contains(userId) }?.uid
->>>>>>> 234ebbef
             return RunActionContext(userId, teamId, roles)
         }
     }
