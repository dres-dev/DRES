--- conflicted
+++ resolved
@@ -17,13 +17,8 @@
         out.writeUID(value.memberId)
         out.packLong(value.timestamp)
         MediaItemSerializer.serialize(out, value.item)
-<<<<<<< HEAD
-        out.packLong(value.start ?: -1L)
-        out.packLong(value.end ?: -1L)
-=======
->>>>>>> 5ed6c1d2
         out.packInt(value.status.ordinal)
-        out.writeUTF(value.uid)
+
 
         when(value){
             is ItemSubmission -> {
@@ -38,29 +33,19 @@
 
     }
 
-<<<<<<< HEAD
-    override fun deserialize(input: DataInput2, available: Int): Submission = Submission(
-        input.readUID(),
-        input.readUID(),
-        input.readUID(),
-        input.unpackLong(),
-        MediaItemSerializer.deserialize(input, available),
-        input.unpackLong().let { if (it == -1L) { null } else { it } },
-        input.unpackLong().let { if (it == -1L) { null } else { it } }
-    ).apply { this.status = SubmissionStatus.values()[input.unpackInt()] }
-=======
     override fun deserialize(input: DataInput2, available: Int): Submission {
 
-        val team = input.unpackInt()
-        val member = input.readUID()
+        val id = input.readUID()
+        val teamId = input.readUID()
+        val memberId = input.readUID()
         val timestamp = input.unpackLong()
         val item = MediaItemSerializer.deserialize(input, available)
         val status = SubmissionStatus.values()[input.unpackInt()]
-        val id = input.readUTF()
+
 
         return when(input.unpackInt()) {
-            0 -> ItemSubmission(team, member, timestamp, item, id).apply { this.status = status }
-            1 -> TemporalSubmission(team, member, timestamp, item,
+            0 -> ItemSubmission(teamId, memberId, timestamp, item, id).apply { this.status = status }
+            1 -> TemporalSubmission(teamId, memberId, timestamp, item,
                     input.unpackLong(),
                     input.unpackLong(),
                     id
@@ -68,5 +53,4 @@
             else -> throw IllegalStateException("Unknown Submission Type")
         }
     }
->>>>>>> 5ed6c1d2
 }