--- conflicted
+++ resolved
@@ -10,14 +10,7 @@
 import dev.dres.data.model.competition.CompetitionDescription
 import dev.dres.data.model.competition.TaskDescription
 import dev.dres.data.model.competition.TeamId
-<<<<<<< HEAD
 import dev.dres.data.model.run.*
-=======
-import dev.dres.data.model.run.AbstractInteractiveTask
-import dev.dres.data.model.run.InteractiveAsynchronousCompetition
-import dev.dres.data.model.run.InteractiveSynchronousCompetition
-import dev.dres.data.model.run.RunActionContext
->>>>>>> 03feaa51
 import dev.dres.data.model.run.interfaces.Task
 import dev.dres.data.model.submissions.Submission
 import dev.dres.data.model.submissions.SubmissionStatus
@@ -75,12 +68,8 @@
     /** Tracks the current [TaskDescription] per [TeamId]. */
     private val statusMap: MutableMap<TeamId, RunManagerStatus> = HashMap()
 
-    /** A [Map] of all viewers, i.e., DRES cliets currently registered with this [InteractiveAsynchronousRunManager]. */
-<<<<<<< HEAD
-    private val viewers = ConcurrentHashMap<WebSocketConnection, Boolean>()
-=======
+    /** A [Map] of all viewers, i.e., DRES clients currently registered with this [InteractiveAsynchronousRunManager]. */
     private val viewers = ConcurrentHashMap<WebSocketConnection,Boolean>()
->>>>>>> 03feaa51
 
     /** A lock for state changes to this [InteractiveAsynchronousRunManager]. */
     private val stateLock = ReentrantReadWriteLock()
@@ -443,20 +432,6 @@
         }
     }
 
-    /**
-     * Returns the time in milliseconds that has elapsed since the start of the current [InteractiveSynchronousCompetition.Task].
-     * Only works if the [RunManager] is in state [RunManagerStatus.RUNNING_TASK]. If no task is running, this method returns -1L.
-     *
-     * @return Time remaining until the task will end or -1, if no task is running.
-     */
-    override fun timeElapsed(context: RunActionContext): Long = this.stateLock.read {
-        return if (this.status == RunManagerStatus.RUNNING_TASK) {
-            val currentTaskRun = this.currentTask(context) ?: throw IllegalStateException("Run manager is in status ${this.status} but has no active task. This is a serious error!")
-            System.currentTimeMillis() - (currentTaskRun.started!! + InteractiveRunManager.COUNTDOWN_DURATION)
-        } else {
-            -1L
-        }
-    }
 
     /**
      * Returns the number of  [AbstractInteractiveTask]s for this [InteractiveAsynchronousRunManager].
