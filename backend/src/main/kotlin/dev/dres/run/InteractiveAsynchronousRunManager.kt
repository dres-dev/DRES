package dev.dres.run

import dev.dres.api.rest.types.WebSocketConnection
import dev.dres.api.rest.types.run.websocket.ClientMessage
import dev.dres.api.rest.types.run.websocket.ClientMessageType
import dev.dres.api.rest.types.run.websocket.ServerMessage
import dev.dres.api.rest.types.run.websocket.ServerMessageType
import dev.dres.data.model.UID
import dev.dres.data.model.competition.CompetitionDescription
import dev.dres.data.model.competition.TaskDescription
import dev.dres.data.model.competition.TeamId
import dev.dres.data.model.run.AbstractInteractiveTask
import dev.dres.data.model.run.InteractiveAsynchronousCompetition
import dev.dres.data.model.run.InteractiveSynchronousCompetition
import dev.dres.data.model.run.RunActionContext
import dev.dres.data.model.run.interfaces.Task
import dev.dres.data.model.submissions.Submission
import dev.dres.data.model.submissions.SubmissionStatus
import dev.dres.run.audit.AuditLogger
import dev.dres.run.audit.LogEventSource
import dev.dres.run.eventstream.EventStreamProcessor
import dev.dres.run.eventstream.TaskEndEvent
import dev.dres.run.exceptions.IllegalRunStateException
import dev.dres.run.exceptions.IllegalTeamIdException
import dev.dres.run.score.ScoreTimePoint
import dev.dres.run.score.scoreboard.Scoreboard
import dev.dres.run.updatables.*
import dev.dres.run.validation.interfaces.JudgementValidator
import dev.dres.utilities.extensions.UID
import org.slf4j.LoggerFactory
import java.util.*
import java.util.concurrent.ConcurrentHashMap
import java.util.concurrent.locks.ReentrantReadWriteLock
import kotlin.concurrent.read
import kotlin.concurrent.write
import kotlin.math.max

/**
 * An implementation of a [RunManager] aimed at distributed execution having a single DRES Server instance and
 * multiple clients connected via WebSocket.
 *
 * As opposed to the [InteractiveSynchronousRunManager], competitions in the [InteractiveAsynchronousRunManager]
 * can take place at different points in time for different teams and tasks, i.e., the competitions are executed
 * asynchronously.
 *
 * @version 1.0.0
 * @author Ralph Gasser
 */
class InteractiveAsynchronousRunManager(private val run: InteractiveAsynchronousCompetition) : InteractiveRunManager {

    companion object {
        private val LOGGER = LoggerFactory.getLogger(InteractiveAsynchronousRunManager::class.java)
        private const val SCOREBOARD_UPDATE_INTERVAL_MS = 1000L // TODO make configurable
        private const val MAXIMUM_ERROR_COUNT = 5
    }

    constructor(description: CompetitionDescription, name: String) : this(InteractiveAsynchronousCompetition(UID.EMPTY, name, description).apply { RunExecutor.runs.append(this) })

    /** Tracks the current [TaskDescription] per [TeamId]. */
    private val navigationMap: MutableMap<TeamId, TaskDescription> = HashMap()

    /** Tracks the current [TaskDescription] per [TeamId]. */
    private val statusMap: MutableMap<TeamId, RunManagerStatus> = HashMap()

    /** A [Map] of all viewers, i.e., DRES cliets currently registered with this [InteractiveAsynchronousRunManager]. */
    private val viewers = ConcurrentHashMap<WebSocketConnection,Boolean>()

    /** A lock for state changes to this [InteractiveAsynchronousRunManager]. */
    private val stateLock = ReentrantReadWriteLock()

    /** The internal [ScoreboardsUpdatable] instance for this [InteractiveSynchronousRunManager]. */
    private val scoreboardsUpdatable = ScoreboardsUpdatable(this.description.generateDefaultScoreboards(), SCOREBOARD_UPDATE_INTERVAL_MS, this.run)

    /** The internal [MessageQueueUpdatable] instance used by this [InteractiveSynchronousRunManager]. */
    private val messageQueueUpdatable = MessageQueueUpdatable(RunExecutor)

    /** The internal [DAOUpdatable] instance used by this [InteractiveSynchronousRunManager]. */
    private val daoUpdatable = DAOUpdatable(RunExecutor.runs, this.run)

    /** The internal [ScoresUpdatable] instance for this [InteractiveSynchronousRunManager]. */
    private val scoresUpdatable = ScoresUpdatable(this.id, this.scoreboardsUpdatable, this.messageQueueUpdatable, this.daoUpdatable)

    /** The internal [DAOUpdatable] used to end a task once no more submissions are possible */
    private val endTaskUpdatable = EndTaskUpdatable(this, RunActionContext.INTERNAL)

    /** List of [Updatable] held by this [InteractiveAsynchronousRunManager]. */
    private val updatables = mutableListOf<Updatable>()

    /** Run ID of this [InteractiveAsynchronousCompetition]. */
    override val id: UID
        get() = this.run.id

    /** Name of this [InteractiveAsynchronousCompetition]. */
    override val name: String
        get() = this.run.name

    /** The [CompetitionDescription] executed by this [InteractiveSynchronousRunManager]. */
    override val description: CompetitionDescription
        get() = this.run.description

    /** The global [RunManagerStatus] of this [InteractiveAsynchronousRunManager]. */
    @Volatile
    override var status: RunManagerStatus = if (this.run.hasStarted) { RunManagerStatus.ACTIVE } else { RunManagerStatus.CREATED }
        private set

    override val judgementValidators: List<JudgementValidator>
        get() = this.run.tasks.mapNotNull { if (it.hasStarted && it.validator is JudgementValidator) it.validator else null }

    override val scoreboards: List<Scoreboard>
        get() = this.scoreboardsUpdatable.scoreboards

    override val scoreHistory: List<ScoreTimePoint>
        get() = this.scoreboardsUpdatable.timeSeries

    override val allSubmissions: List<Submission>
        get() = this.stateLock.read { this.run.tasks.flatMap { it.submissions } }

    init {
        /* Register relevant Updatables. */
        this.updatables.add(this.scoresUpdatable)
        this.updatables.add(this.scoreboardsUpdatable)
        this.updatables.add(this.messageQueueUpdatable)
        this.updatables.add(this.daoUpdatable)
        this.updatables.add(this.endTaskUpdatable)

        /* Initialize map and set all tasks pointers to the first task. */
        this.description.teams.forEach {
            this.navigationMap[it.uid] = this.description.tasks[0]
            this.statusMap[it.uid] = if (this.run.hasStarted) { RunManagerStatus.ACTIVE } else { RunManagerStatus.CREATED }

            /** End ongoing runs upon initialization (in case server crashed during task execution). */
            if (this.run.tasksForTeam(it.uid).lastOrNull()?.isRunning == true) {
                this.run.tasksForTeam(it.uid).last().end()
            }
        }

        /** Re-enqueue pending submissions for judgement (if any). */
        this.run.tasks.forEach { run ->
            run.submissions.filter { it.status == SubmissionStatus.INDETERMINATE }.forEach {
                run.validator.validate(it)
            }
        }

        /** Re-calculate all the relevant scores. */
        this.run.tasks.forEach { run ->
            run.submissions.forEach { sub ->
                this.scoresUpdatable.enqueue(Pair(run, sub))
            }
        }
        this.scoresUpdatable.update(this.status)
    }

    /**
     * Starts this [InteractiveAsynchronousCompetition] moving [RunManager.status] from [RunManagerStatus.CREATED] to
     * [RunManagerStatus.ACTIVE] for all teams. This can only be executed by an administrator.
     *
     * As all state affecting methods, this method throws an [IllegalStateException] if invocation does not match the current state.
     *
     * @param context The [RunActionContext] for this invocation.
     * @throws IllegalStateException If [RunManager] was not in status [RunManagerStatus.CREATED]
     */
    override fun start(context: RunActionContext) = this.stateLock.write {
        checkGlobalStatus(RunManagerStatus.CREATED)
        if (context.isAdmin) {
            /* Start the run. */
            this.run.start()

            /* Update status. */
            this.statusMap.forEach { (t, _) -> this.statusMap[t] = RunManagerStatus.ACTIVE }
            this.status = RunManagerStatus.ACTIVE

            /* Mark DAO for update. */
            this.daoUpdatable.dirty = true

            /* Enqueue WS message for sending */
            this.messageQueueUpdatable.enqueue(ServerMessage(this.id.string, ServerMessageType.COMPETITION_START))

            LOGGER.info("Run manager ${this.id} started")
        }
    }

    /**
     * Ends this [InteractiveAsynchronousCompetition] moving [RunManager.status] from [RunManagerStatus.ACTIVE] to
     * [RunManagerStatus.TERMINATED] for all teams.  This can only be executed by an administrator.
     *
     * As all state affecting methods, this method throws an [IllegalStateException] if invocation
     * does not match the current state.
     *
     * @param context The [RunActionContext] for this invocation.
     * @throws IllegalStateException If [RunManager] was not in status [RunManagerStatus.ACTIVE]
     */
    override fun end(context: RunActionContext) {
        checkGlobalStatus(RunManagerStatus.CREATED, RunManagerStatus.ACTIVE)//, RunManagerStatus.TASK_ENDED)
        if (context.isAdmin) {
            /* End the run. */
            this.run.end()

            /* Update status. */
            this.statusMap.forEach { (t, _) -> this.statusMap[t] = RunManagerStatus.TERMINATED }
            this.status = RunManagerStatus.TERMINATED

            /* Mark DAO for update. */
            this.daoUpdatable.dirty = true

            /* Enqueue WS message for sending */
            this.messageQueueUpdatable.enqueue(ServerMessage(this.id.string, ServerMessageType.COMPETITION_END))

            LOGGER.info("SynchronousRunManager ${this.id} terminated")
        }
    }

    /**
     * Returns the currently active [TaskDescription] for the given team. Requires [RunManager.status] for the requesting team
     * to be [RunManagerStatus.ACTIVE].
     *
     * @param context The [RunActionContext] used for the invocation.
     * @return The [TaskDescription] for the given team.
     */
    override fun currentTaskDescription(context: RunActionContext): TaskDescription {
        require(context.teamId != null) { "TeamId missing from RunActionContext, which is required for interaction with InteractiveAsynchronousRunManager."}
        return this.navigationMap[context.teamId] ?: throw IllegalTeamIdException(context.teamId)
    }

    /**
     * Prepares this [InteractiveAsynchronousCompetition] for the execution of previous [TaskDescription]
     * as per order defined in [CompetitionDescription.tasks]. Requires [RunManager.status] for the requesting team
     * to be [RunManagerStatus.ACTIVE].
     *
     * As all state affecting methods, this method throws an [IllegalStateException] if invocation
     * does not match the current state.
     *
     * @param context The [RunActionContext] used for the invocation.
     * @return True if [TaskDescription] was moved, false otherwise. Usually happens if last [TaskDescription] has been reached.
     * @throws IllegalStateException If [RunManager] was not in status [RunManagerStatus.ACTIVE]
     */
    override fun previous(context: RunActionContext): Boolean = this.stateLock.write {
        val newIndex = this.description.tasks.indexOf(this.currentTaskDescription(context)) + 1
        return try {
            this.goTo(context, newIndex)
            true
        } catch (e: IndexOutOfBoundsException) {
            false
        }
    }

    /**
     * Prepares this [InteractiveAsynchronousCompetition] for the execution of next [TaskDescription]
     * as per order defined in [CompetitionDescription.tasks]. Requires [RunManager.status] for the requesting
     * team to be [RunManagerStatus.ACTIVE].
     *
     * As all state affecting methods, this method throws an [IllegalStateException] if invocation does not match the current state.
     *
     * @param context The [RunActionContext] used for the invocation.
     * @return True if [TaskDescription] was moved, false otherwise. Usually happens if last [TaskDescription] has been reached.
     * @throws IllegalStateException If [RunManager] was not in status [RunManagerStatus.ACTIVE]
     */
    override fun next(context: RunActionContext): Boolean = this.stateLock.write  {
        val newIndex = this.description.tasks.indexOf(this.currentTaskDescription(context)) + 1
        return try {
            this.goTo(context, newIndex)
            true
        } catch (e: IndexOutOfBoundsException) {
            false
        }
    }

    /**
     * Prepares this [InteractiveAsynchronousCompetition] for the execution of [TaskDescription] with the given [index]
     * as per order defined in [CompetitionDescription.tasks]. Requires [RunManager.status] for the requesting
     * team to be [RunManagerStatus.ACTIVE].
     *
     * As all state affecting methods, this method throws an [IllegalStateException] if invocation does not match the current state.
     *
     * @param context The [RunActionContext] used for the invocation.
     * @return True if [TaskDescription] was moved, false otherwise. Usually happens if last [TaskDescription] has been reached.
     * @throws IllegalStateException If [RunManager] was not in status [RunManagerStatus.ACTIVE]
     */
    override fun goTo(context: RunActionContext, index: Int) = this.stateLock.write {
        require(context.teamId != null) { "TeamId is missing from action context, which is required for interaction with run manager."}
        checkTeamStatus(context.teamId, RunManagerStatus.ACTIVE)//, RunManagerStatus.TASK_ENDED)
        require(!teamHasRunningTask(context.teamId)) {"Cannot change task while task is active"}
        if (index >= 0 && index < this.description.tasks.size) {

            /* Update active task. */
            this.navigationMap[context.teamId] = this.description.tasks[index]
            this.statusMap[context.teamId] = RunManagerStatus.ACTIVE

            /* Mark scoreboards for update. */
            this.scoreboardsUpdatable.dirty = true

            /* Enqueue WS message for sending */
            this.messageQueueUpdatable.enqueue(ServerMessage(this.id.string, ServerMessageType.COMPETITION_UPDATE))

            LOGGER.info("SynchronousRunManager ${this.id} set to task $index")
        } else {
            throw IndexOutOfBoundsException("Index $index is out of bounds for the number of available tasks.")
        }

    }
    /**
     * Starts the [currentTask] for the given team and thus moves the [InteractiveAsynchronousRunManager.status] from [RunManagerStatus.ACTIVE] to
     * either [RunManagerStatus.PREPARING_TASK] or [RunManagerStatus.RUNNING_TASK]
     *
     * TODO: Should a team be able to start the same task multiple times? How would this affect scoring?
     *
     * As all state affecting methods, this method throws an [IllegalStateException] if invocation oes not match the current state.
     *
     * @param context The [RunActionContext] used for the invocation.
     * @throws IllegalStateException If [InteractiveRunManager] was not in status [RunManagerStatus.ACTIVE] or [currentTask] is not set.
     */
    override fun startTask(context: RunActionContext) = this.stateLock.write {
        require(context.teamId != null) { "TeamId is missing from action context, which is required for interaction with run manager."}
        checkTeamStatus(context.teamId, RunManagerStatus.ACTIVE)

        /* Create task and update status. */
        val currentTask = this.navigationMap[context.teamId] ?: throw IllegalStateException("Could not find active task for team ${context.teamId} despite status of the team being ${this.statusMap[context.teamId]}. This is a programmer's error!")
        this.run.Task(teamId = context.teamId, descriptionId = this.navigationMap[context.teamId]!!.id)
        //this.statusMap[context.teamId] = RunManagerStatus.PREPARING_TASK

        /* Mark scoreboards and DAO for update. */
        this.scoreboardsUpdatable.dirty = true
        this.daoUpdatable.dirty = true

        LOGGER.info("Run manager  ${this.id} started task $currentTask.")
    }

    /**
     * Force-abort the [currentTask] and thus moves the [InteractiveAsynchronousRunManager.status] for the given team from
     * [RunManagerStatus.PREPARING_TASK] or [RunManagerStatus.RUNNING_TASK] to [RunManagerStatus.ACTIVE]
     *
     * TODO: Do we want users to be able to do this? If yes, I'd argue that the ability to repeat a task is a requirement.
     *
     * As all state affecting methods, this method throws an [IllegalStateException] if invocation does not match the current state.
     *
     * @param context The [RunActionContext] used for the invocation.
     * @throws IllegalStateException If [InteractiveRunManager] was not in status [RunManagerStatus.RUNNING_TASK].
     */
    override fun abortTask(context: RunActionContext) = this.stateLock.write {
        require(context.teamId != null) { "TeamId is missing from action context, which is required for interaction with run manager."}
        //checkTeamStatus(context.teamId, RunManagerStatus.PREPARING_TASK, RunManagerStatus.RUNNING_TASK)
        require(teamHasRunningTask(context.teamId)) {"No running task for Team ${context.teamId}"}

        /* End TaskRun and update status. */
        val currentTask = this.currentTask(context) ?: throw IllegalStateException("Could not find active task for team ${context.teamId} despite status of the team being ${this.statusMap[context.teamId]}. This is a programmer's error!")
        currentTask.end()
        //this.statusMap[context.teamId] = RunManagerStatus.TASK_ENDED

        /* Mark scoreboards and DAO for update. */
        this.scoreboardsUpdatable.dirty = true
        this.daoUpdatable.dirty = true

        /* Enqueue WS message for sending */
        this.messageQueueUpdatable.enqueue(ServerMessage(this.id.string, ServerMessageType.TASK_END))

        LOGGER.info("Run manager ${this.id} aborted task $currentTask.")
    }

    /**
     * Returns the time  in milliseconds that is left until the end of the currently running task for the given team.
     * Only works if the [InteractiveAsynchronousRunManager] is in state [RunManagerStatus.RUNNING_TASK]. If no task is running,
     * this method returns -1L.
     *
     * @param context The [RunActionContext] used for the invocation.
     * @return Time remaining until the task will end or -1, if no task is running.
     */
    override fun timeLeft(context: RunActionContext): Long = this.stateLock.read {
        require(context.teamId != null) { "TeamId is missing from action context, which is required for interaction with run manager."}
<<<<<<< HEAD
        val currentTaskRun = this.currentTask(context) ?: throw IllegalStateException("No task run for Team ${context.teamId}")
        return if (currentTaskRun.isRunning) {
            max(0L, currentTaskRun.duration * 1000L - (System.currentTimeMillis() - currentTaskRun.started!!))
=======
        if (this.statusMap[context.teamId] == RunManagerStatus.RUNNING_TASK) {
            val currentTaskRun = this.currentTask(context) ?: throw IllegalStateException("Run manager is in status ${this.status} but has no active task. This is a programmer's error!")
            return max(0L, currentTaskRun.duration * 1000L - (System.currentTimeMillis() - currentTaskRun.started!!) + InteractiveRunManager.COUNTDOWN_DURATION)
        } else {
            -1L
        }
    }

    /**
     * Returns the time in milliseconds that has elapsed since the start of the current [InteractiveSynchronousCompetition.Task].
     * Only works if the [RunManager] is in state [RunManagerStatus.RUNNING_TASK]. If no task is running, this method returns -1L.
     *
     * @return Time remaining until the task will end or -1, if no task is running.
     */
    override fun timeElapsed(context: RunActionContext): Long = this.stateLock.read {
        return if (this.status == RunManagerStatus.RUNNING_TASK) {
            val currentTaskRun = this.currentTask(context) ?: throw IllegalStateException("Run manager is in status ${this.status} but has no active task. This is a serious error!")
            System.currentTimeMillis() - (currentTaskRun.started!! + InteractiveRunManager.COUNTDOWN_DURATION)
>>>>>>> 81385173
        } else {
            -1L
        }
    }

    /**
     * Returns the number of  [AbstractInteractiveTask]s for this [InteractiveAsynchronousRunManager].
     *
     * Depending on the [RunActionContext], the number may vary.
     *
     * @param context The [RunActionContext] used for the invocation.
     * @return [List] of [AbstractInteractiveTask]s
     */
    override fun taskCount(context: RunActionContext): Int {
        if (context.isAdmin) return this.run.tasks.size
        require(context.teamId != null) { "TeamId is missing from action context, which is required for interaction with run manager."}
        return this.run.tasksForTeam(context.teamId).size
    }

    /**
     * Returns a [List] of all [AbstractInteractiveTask]s for this [InteractiveAsynchronousRunManager].
     *
     * Depending on the [RunActionContext], the list may vary.
     *
     * @param context The [RunActionContext] used for the invocation.
     * @return [List] of [AbstractInteractiveTask]s
     */
    override fun tasks(context: RunActionContext): List<AbstractInteractiveTask> {
        if (context.isAdmin) return this.run.tasks
        require(context.teamId != null) { "TeamId is missing from action context, which is required for interaction with run manager."}
        return this.run.tasksForTeam(context.teamId)
    }

    /**
     * Returns [AbstractInteractiveTask]s for a specific task [UID]. May be empty.
     *
     * @param context The [RunActionContext] used for the invocation.
     * @param taskId The [UID] of the [AbstractInteractiveTask].
     */
    override fun taskForId(context: RunActionContext, taskId: UID): AbstractInteractiveTask? = this.tasks(context).find { it.uid == taskId }

    /**
     * Returns a reference to the currently active [AbstractInteractiveTask].
     *
     * @param context The [RunActionContext] used for the invocation.
     * @return [AbstractInteractiveTask] that is currently active or null, if no such task is active.
     */
    override fun currentTask(context: RunActionContext): AbstractInteractiveTask? = this.stateLock.read {
        require(context.teamId != null) { "TeamId is missing from action context, which is required for interaction with run manager."}
        return this.run.currentTaskForTeam(context.teamId)
    }

    /**
     * Returns the [Submission]s for all currently active [AbstractInteractiveTask]s or an empty [List], if no such task is active.
     *
     * @param context The [RunActionContext] used for the invocation.
     * @return List of [Submission]s for the currently active [AbstractInteractiveTask]
     */
    override fun submissions(context: RunActionContext): List<Submission> = this.currentTask(context)?.submissions?.toList() ?: emptyList()

    /**
     * Adjusting task durations is not supported by the [InteractiveAsynchronousRunManager]s.
     *
     * @return Time left (see [timeLeft]).
     */
    override fun adjustDuration(context: RunActionContext, s: Int): Long = this.timeLeft(context)

    /**
     * Overriding the ready state is not supported by the [InteractiveAsynchronousRunManager]s.
     *
     * @return false
     */
    override fun overrideReadyState(context: RunActionContext, viewerId: String): Boolean {
        return false
    }

    /**
     * Invoked by an external caller to post a new [Submission] for the [Task] that is currently being
     * executed by this [InteractiveAsynchronousRunManager]. [Submission]s usually cause updates to the
     * internal state and/or the [Scoreboard] of this [InteractiveRunManager].
     *
     * This method will not throw an exception and instead returns false if a [Submission] was
     * ignored for whatever reason (usually a state mismatch). It is up to the caller to re-invoke
     * this method again.
     *
     * @param context The [RunActionContext] used for the invocation
     * @param sub The [Submission] to be posted.
     *
     * @return [SubmissionStatus] of the [Submission]
     * @throws IllegalStateException If [InteractiveRunManager] was not in status [RunManagerStatus.RUNNING_TASK].
     */
    override fun postSubmission(context: RunActionContext, sub: Submission): SubmissionStatus = this.stateLock.read {
        require(context.teamId != null) { "TeamId is missing from action context, which is required for interaction with run manager." }
        //checkTeamStatus(context.teamId, RunManagerStatus.RUNNING_TASK)
        require(teamHasRunningTask(context.teamId)) {"No running task for Team ${context.teamId}"}


        /* Register submission. */
        val task = this.currentTask(context) ?: throw IllegalStateException("Could not find ongoing task in run manager, despite being in status ${this.statusMap[context.teamId]}. This is a programmer's error!")
        task.addSubmission(sub)

        /* Mark dao for update. */
        this.daoUpdatable.dirty = true

        /* Enqueue submission for post-processing. */
        this.scoresUpdatable.enqueue(Pair(task, sub))

        /* Enqueue WS message for sending */
        this.messageQueueUpdatable.enqueue(ServerMessage(this.id.string, ServerMessageType.TASK_UPDATED))

        return sub.status
    }

    /**
     * Invoked by an external caller to update an existing [Submission] by its [Submission.uid] with a new [SubmissionStatus].
     * [Submission]s usually cause updates to the internal state and/or the [Scoreboard] of this [InteractiveAsynchronousRunManager].
     *
     * This method will not throw an exception and instead returns false if a [Submission] was
     * ignored for whatever reason (usually a state mismatch). It is up to the caller to re-invoke
     * this method again.
     *
     * @param context The [RunActionContext] used for the invocation
     * @param submissionId The [UID] of the [Submission] to update.
     * @param submissionStatus The new [SubmissionStatus]
     *
     * @return Whether the update was successful or not
     * @throws IllegalStateException If [InteractiveRunManager] was not in status [RunManagerStatus.RUNNING_TASK].
     */
    override fun updateSubmission(context: RunActionContext, submissionId: UID, submissionStatus: SubmissionStatus): Boolean = this.stateLock.read {
        /* Sanity check. TODO: Do we indeed only want to be able to update submissions for the current task? */
        val found = this.submissions(context).find { it.uid == submissionId}  ?: return false

        /* Actual update - currently, only status update is allowed */
        if (found.status != submissionStatus) {
            found.status = submissionStatus

            /* Mark DAO for update. */
            this.daoUpdatable.dirty = true

            /* Enqueue submission for post-processing. */
            this.scoresUpdatable.enqueue(Pair(found.task!!, found))

            /* Enqueue WS message for sending */
            this.messageQueueUpdatable.enqueue(ServerMessage(this.id.string, ServerMessageType.TASK_UPDATED))

            return true
        }

        return false
    }

    /**
     * Returns a list of viewer [WebSocketConnection]s for this [InteractiveAsynchronousRunManager] alongside with their respective ready
     * state, which is always true for [InteractiveAsynchronousRunManager]
     *
     * @return List of viewer [WebSocketConnection]s for this [RunManager].
     */
    override fun viewers(): Map<WebSocketConnection, Boolean> = Collections.unmodifiableMap(this.viewers)

    /**
     * Processes WebSocket [ClientMessage] received by the [InteractiveAsynchronousRunManager].
     *
     * @param connection The [WebSocketConnection] through which the message was received.
     * @param message The [ClientMessage] received.
     */
    override fun wsMessageReceived(connection: WebSocketConnection, message: ClientMessage): Boolean {
        when (message.type) {
            ClientMessageType.REGISTER -> this.viewers[connection] = true
            ClientMessageType.UNREGISTER -> this.viewers.remove(connection)
            else -> { /* No op. */}
        }
        return true
    }

    override fun run() {
        /** Sort list of by [Phase] in ascending order. */
        this.updatables.sortBy { it.phase }

        /** Start [InteractiveSynchronousRunManager] . */
        var errorCounter = 0
        while (this.status != RunManagerStatus.TERMINATED) {
            try {
                /* 1) Invoke all relevant [Updatable]s. */
                this.invokeUpdatables()

                /* 2) Process internal state updates (if necessary). */
                this.internalStateUpdate()

                /* 3) Reset error counter and yield to other threads. */
                errorCounter = 0
                Thread.sleep(10)
            } catch (ie: InterruptedException) {
                LOGGER.info("Interrupted run manager thread; exiting...")
                return
            } catch (e: Throwable) {
                LOGGER.error("Uncaught exception in run loop for competition run ${this.id}. Loop will continue to work but this error should be handled!", e)

                // oh shit, something went horribly horribly wrong
                if (errorCounter >= MAXIMUM_ERROR_COUNT) {
                    LOGGER.error("Reached maximum consecutive error count of  $MAXIMUM_ERROR_COUNT; terminating loop...")
                    RunExecutor.dump(this.run)
                    break
                } else {
                    LOGGER.error("This is the ${++errorCounter}-th in a row. Run manager will terminate loop after $MAXIMUM_ERROR_COUNT errors")
                }
            }
        }

        /** Invoke [Updatable]s one last time. */
        this.invokeUpdatables()
        LOGGER.info("Run manager ${this.id} has reached end of run logic.")
    }

    /**
     * Invokes all [Updatable]s registered with this [InteractiveSynchronousRunManager].
     */
    private fun invokeUpdatables() = this.stateLock.read {
        this.statusMap.values.toSet().forEach { status -> //call update once for every possible status which is currently set for any team
            this.updatables.forEach {
                if (it.shouldBeUpdated(status)) {
                    try {
                        it.update(status)
                    } catch (e: Throwable) {
                        LOGGER.error(
                            "Uncaught exception while updating ${it.javaClass.simpleName} for competition run ${this.id}. Loop will continue to work but this error should be handled!",
                            e
                        )
                    }
                }
            }
        }
    }

    /**
     * This is an internal method that facilitates internal state updates to this [InteractiveSynchronousRunManager],
     * i.e., status updates that are not triggered by an outside interaction.
     */
    private fun internalStateUpdate() = this.stateLock.read {
        for (teamId in this.run.description.teams.map { it.uid }) {
            if (teamHasRunningTask(teamId)) {
                val task = this.run.currentTaskForTeam(teamId) ?: throw IllegalStateException("Could not find active task for team $teamId despite status of the team being ${this.statusMap[teamId]}. This is a programmer's error!")
                val timeLeft = max(0L, task.duration * 1000L - (System.currentTimeMillis() - task.started!!))
                if (timeLeft <= 0) {
                    this.stateLock.write {
                        task.end()
                        //this.statusMap[teamId] = RunManagerStatus.TASK_ENDED
                        AuditLogger.taskEnd(this.id, task.description.name, LogEventSource.INTERNAL, null)
                        EventStreamProcessor.event(TaskEndEvent(this.id, task.uid))
                    }

                    /* Mark DAO for update. */
                    this.daoUpdatable.dirty = true

                    /* Enqueue WS message for sending */
                    this.messageQueueUpdatable.enqueue(ServerMessage(this.id.string, ServerMessageType.TASK_END))
                }
            }
        }
    }

    /**
     * Checks if the [InteractiveAsynchronousRunManager] is in one of the given [RunManagerStatus] and throws an exception, if not.
     *
     * @param status List of expected [RunManagerStatus].
     */
    private fun checkGlobalStatus(vararg status: RunManagerStatus) {
        if (this.status !in status) throw IllegalRunStateException(this.status)
    }

    /**
     * Checks if the team status for the given [TeamId] and this [InteractiveAsynchronousRunManager]
     * is in one of the given [RunManagerStatus] and throws an exception, if not.
     *
     * @param teamId The [TeamId] to check.
     * @param status List of expected [RunManagerStatus].
     */
    private fun checkTeamStatus(teamId: TeamId, vararg status: RunManagerStatus) {
        val s = this.statusMap[teamId] ?: throw IllegalTeamIdException(teamId)
        if (s !in status) throw IllegalRunStateException(s)
    }

    private fun teamHasRunningTask(teamId: TeamId) = this.run.currentTaskForTeam(teamId)?.isRunning == true
}<|MERGE_RESOLUTION|>--- conflicted
+++ resolved
@@ -365,14 +365,9 @@
      */
     override fun timeLeft(context: RunActionContext): Long = this.stateLock.read {
         require(context.teamId != null) { "TeamId is missing from action context, which is required for interaction with run manager."}
-<<<<<<< HEAD
         val currentTaskRun = this.currentTask(context) ?: throw IllegalStateException("No task run for Team ${context.teamId}")
         return if (currentTaskRun.isRunning) {
-            max(0L, currentTaskRun.duration * 1000L - (System.currentTimeMillis() - currentTaskRun.started!!))
-=======
-        if (this.statusMap[context.teamId] == RunManagerStatus.RUNNING_TASK) {
-            val currentTaskRun = this.currentTask(context) ?: throw IllegalStateException("Run manager is in status ${this.status} but has no active task. This is a programmer's error!")
-            return max(0L, currentTaskRun.duration * 1000L - (System.currentTimeMillis() - currentTaskRun.started!!) + InteractiveRunManager.COUNTDOWN_DURATION)
+            max(0L, currentTaskRun.duration * 1000L - (System.currentTimeMillis() - currentTaskRun.started!!) + InteractiveRunManager.COUNTDOWN_DURATION)
         } else {
             -1L
         }
@@ -385,10 +380,10 @@
      * @return Time remaining until the task will end or -1, if no task is running.
      */
     override fun timeElapsed(context: RunActionContext): Long = this.stateLock.read {
-        return if (this.status == RunManagerStatus.RUNNING_TASK) {
+        val currentTaskRun = this.currentTask(context) ?: throw IllegalStateException("No task run for Team ${context.teamId}")
+        return if (currentTaskRun.isRunning) {
             val currentTaskRun = this.currentTask(context) ?: throw IllegalStateException("Run manager is in status ${this.status} but has no active task. This is a serious error!")
             System.currentTimeMillis() - (currentTaskRun.started!! + InteractiveRunManager.COUNTDOWN_DURATION)
->>>>>>> 81385173
         } else {
             -1L
         }
