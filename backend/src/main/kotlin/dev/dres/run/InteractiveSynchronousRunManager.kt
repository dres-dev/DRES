package dev.dres.run

import dev.dres.api.rest.types.WebSocketConnection
import dev.dres.api.rest.types.run.websocket.ClientMessage
import dev.dres.api.rest.types.run.websocket.ClientMessageType
import dev.dres.api.rest.types.run.websocket.ServerMessage
import dev.dres.api.rest.types.run.websocket.ServerMessageType
import dev.dres.data.model.UID
import dev.dres.data.model.competition.CompetitionDescription
import dev.dres.data.model.competition.TaskDescription
import dev.dres.data.model.competition.options.ConfiguredOption
import dev.dres.data.model.competition.options.Option
import dev.dres.data.model.competition.options.SimpleOption
import dev.dres.data.model.competition.options.SimpleOptionParameters
import dev.dres.data.model.run.InteractiveSynchronousCompetition
import dev.dres.data.model.run.RunActionContext
import dev.dres.data.model.submissions.Submission
import dev.dres.data.model.submissions.SubmissionStatus
import dev.dres.run.audit.AuditLogger
import dev.dres.run.audit.LogEventSource
import dev.dres.run.eventstream.EventStreamProcessor
import dev.dres.run.eventstream.TaskEndEvent
import dev.dres.run.exceptions.IllegalRunStateException
import dev.dres.run.score.ScoreTimePoint
import dev.dres.run.score.scoreboard.Scoreboard
import dev.dres.run.updatables.*
import dev.dres.run.validation.interfaces.JudgementValidator
import dev.dres.utilities.ReadyLatch
import dev.dres.utilities.extensions.UID
import org.slf4j.LoggerFactory
import java.util.concurrent.locks.ReentrantReadWriteLock
import kotlin.concurrent.read
import kotlin.concurrent.write
import kotlin.math.max

/**
 * An implementation of [RunManager] aimed at distributed execution having a single DRES Server instance and multiple
 * viewers connected via WebSocket. Before starting a [InteractiveSynchronousCompetition.Task], all viewer instances are synchronized.
 *
 * @version 2.1.0
 * @author Ralph Gasser
 */
class InteractiveSynchronousRunManager(val run: InteractiveSynchronousCompetition) : InteractiveRunManager {

    private val VIEWER_TIME_OUT = 30L //TODO make configurable

    private val SCOREBOARD_UPDATE_INTERVAL_MS = 1000L // TODO make configurable

    private val LOGGER = LoggerFactory.getLogger(this.javaClass)

    /** Number of consecutive errors which have to occur within the main execution loop before it tries to gracefully terminate */
    private val maxErrorCount = 5

    /**
     * Alternative constructor from existing [InteractiveSynchronousCompetition].
     */
    constructor(description: CompetitionDescription, name: String) : this(InteractiveSynchronousCompetition(UID.EMPTY, name, description).apply { RunExecutor.runs.append(this) })

    /** Run ID of this [InteractiveSynchronousRunManager]. */
    override val id: UID
        get() = this.run.id

    /** Name of this [InteractiveSynchronousRunManager]. */
    override val name: String
        get() = this.run.name

    /** The [CompetitionDescription] executed by this [InteractiveSynchronousRunManager]. */
    override val description: CompetitionDescription
        get() = this.run.description

    /** Reference to the currently active [TaskDescription]. This is part of the task navigation. */
    private var currentTaskDescription = this.description.tasks[0]

    /** The list of all [Submission]s tracked ever received by this [InteractiveSynchronousRunManager]. */
    override val allSubmissions: List<Submission>
        get() = this.stateLock.read {
            this.run.tasks.flatMap { it.submissions }
        }

    /** The status of this [RunManager]. */
    @Volatile
    override var status: RunManagerStatus = if (this.run.hasStarted) {
            RunManagerStatus.ACTIVE
        } else {
            RunManagerStatus.CREATED
        }
        get() = this.stateLock.read {
            return field
        }
        private set

    /** Returns list [JudgementValidator]s associated with this [InteractiveSynchronousRunManager]. May be empty*/
    override val judgementValidators: List<JudgementValidator>
        get() = this.run.tasks.mapNotNull { if (it.hasStarted && it.validator is JudgementValidator) it.validator else null }

    /** List of [Scoreboard]s for this [InteractiveSynchronousRunManager]. */
    override val scoreboards: List<Scoreboard>
        get() = this.scoreboardsUpdatable.scoreboards

    /** List of [ScoreTimePoint]s tracking the states of the different [Scoreboard]s over time. */
    override val scoreHistory: List<ScoreTimePoint>
        get() = this.scoreboardsUpdatable.timeSeries

    /** Internal data structure that tracks all [WebSocketConnection]s and their ready state (for [RunManagerStatus.PREPARING_TASK]) */
    private val readyLatch = ReadyLatch<WebSocketConnection>()

    /** The internal [ScoreboardsUpdatable] instance for this [InteractiveSynchronousRunManager]. */
    private val scoreboardsUpdatable = ScoreboardsUpdatable(this.description.generateDefaultScoreboards(), SCOREBOARD_UPDATE_INTERVAL_MS, this.run)

    /** The internal [MessageQueueUpdatable] instance used by this [InteractiveSynchronousRunManager]. */
    private val messageQueueUpdatable = MessageQueueUpdatable(RunExecutor)

    /** The internal [DAOUpdatable] instance used by this [InteractiveSynchronousRunManager]. */
    private val daoUpdatable = DAOUpdatable(RunExecutor.runs, this.run)

    /** The internal [ScoresUpdatable] instance for this [InteractiveSynchronousRunManager]. */
    private val scoresUpdatable = ScoresUpdatable(this.id, this.scoreboardsUpdatable, this.messageQueueUpdatable, this.daoUpdatable)

    /** The internal [DAOUpdatable] used to end a task once no more submissions are possible */
    private val endTaskUpdatable = EndTaskUpdatable(this, RunActionContext.INTERNAL )

    /** List of [Updatable] held by this [InteractiveSynchronousRunManager]. */
    private val updatables = mutableListOf<Updatable>()


    /** A lock for state changes to this [InteractiveSynchronousRunManager]. */
    private val stateLock = ReentrantReadWriteLock()

    private fun checkContext(context: RunActionContext) {
        if (!context.isAdmin)
            throw IllegalAccessError("functionality of SynchronousInteractiveRunManager only available to administrators")
    }

    init {
        /* Register relevant Updatables. */
        this.updatables.add(this.scoresUpdatable)
        this.updatables.add(this.scoreboardsUpdatable)
        this.updatables.add(this.messageQueueUpdatable)
        this.updatables.add(this.daoUpdatable)
        this.updatables.add(this.endTaskUpdatable)


        /** End ongoing runs upon initialization (in case server crashed during task execution). */
        if (this.run.lastTask?.isRunning == true) {
            this.run.lastTask?.end()
        }

        /** Re-enqueue pending submissions (if any). */
        this.run.tasks.forEach { run ->
            run.submissions.filter { it.status == SubmissionStatus.INDETERMINATE }.forEach {
                run.validator.validate(it)
            }
        }

        /** Re-calculate all the relevant scores. */
        this.run.tasks.forEach { run ->
            run.submissions.forEach { sub ->
                this.scoresUpdatable.enqueue(Pair(run, sub))
            }
        }
        this.scoresUpdatable.update(this.status)
    }

    override fun start(context: RunActionContext) = this.stateLock.write {
        checkStatus(RunManagerStatus.CREATED)
        checkContext(context)

        /* Start the run. */
        this.run.start()

        /* Update status. */
        this.status = RunManagerStatus.ACTIVE

        /* Mark DAO for update. */
        this.daoUpdatable.dirty = true

        /* Enqueue WS message for sending */
        this.messageQueueUpdatable.enqueue(ServerMessage(this.id.string, ServerMessageType.COMPETITION_START))

        LOGGER.info("SynchronousRunManager ${this.id} started")
    }

    override fun end(context: RunActionContext) = this.stateLock.write {
        checkStatus(RunManagerStatus.CREATED, RunManagerStatus.ACTIVE, /*RunManagerStatus.TASK_ENDED*/)
        checkContext(context)

        /* End the run. */
        this.run.end()

        /* Update status. */
        this.status = RunManagerStatus.TERMINATED

        /* Mark DAO for update. */
        this.daoUpdatable.dirty = true

        /* Enqueue WS message for sending */
        this.messageQueueUpdatable.enqueue(ServerMessage(this.id.string, ServerMessageType.COMPETITION_END))

        LOGGER.info("SynchronousRunManager ${this.id} terminated")
    }

    override fun currentTaskDescription(context: RunActionContext): TaskDescription = this.stateLock.write {
        checkStatus(RunManagerStatus.CREATED, RunManagerStatus.ACTIVE/*, RunManagerStatus.PREPARING_TASK, RunManagerStatus.RUNNING_TASK, RunManagerStatus.TASK_ENDED*/)
        this.currentTaskDescription
    }

    override fun previous(context: RunActionContext): Boolean = this.stateLock.write {
        checkContext(context)
        val newIndex = this.description.tasks.indexOf(this.currentTaskDescription) - 1
        return try {
            this.goTo(context, newIndex)
            true
        } catch (e: IndexOutOfBoundsException) {
            false
        }
    }

    override fun next(context: RunActionContext): Boolean = this.stateLock.write {
        checkContext(context)
        val newIndex = this.description.tasks.indexOf(this.currentTaskDescription) + 1
        return try {
            this.goTo(context, newIndex)
            true
        } catch (e: IndexOutOfBoundsException) {
            false
        }
    }

    override fun goTo(context: RunActionContext, index: Int) {
        checkStatus(RunManagerStatus.ACTIVE)
        assureNoRunningTask()
        if (index >= 0 && index < this.description.tasks.size) {

            /* Update active task. */
            this.currentTaskDescription = this.description.tasks[index]

            /* Update RunManager status. */
            this.status = RunManagerStatus.ACTIVE

            /* Mark scoreboards for update. */
            this.scoreboardsUpdatable.dirty = true

            /* Enqueue WS message for sending */
            this.messageQueueUpdatable.enqueue(ServerMessage(this.id.string, ServerMessageType.COMPETITION_UPDATE))

            LOGGER.info("SynchronousRunManager ${this.id} set to task $index")
        } else {
            throw IndexOutOfBoundsException("Index $index is out of bounds for the number of available tasks.")
        }
    }

    override fun startTask(context: RunActionContext) = this.stateLock.write {
        checkStatus(RunManagerStatus.ACTIVE)
        assureNoRunningTask()
        checkContext(context)

        /* Create and prepare pipeline for submission. */
        this.run.Task(taskDescriptionId = this.currentTaskDescription(context).id)

        /* Update status. */
        //this.status = RunManagerStatus.PREPARING_TASK
        this.run.lastTask!!.prepare()

        /* Mark scoreboards and dao for update. */
        this.scoreboardsUpdatable.dirty = true
        this.daoUpdatable.dirty = true

        /* Reset the ReadyLatch. */
        this.readyLatch.reset(VIEWER_TIME_OUT)

        /* Enqueue WS message for sending */
        this.messageQueueUpdatable.enqueue(ServerMessage(this.id.string, ServerMessageType.TASK_PREPARE))

        LOGGER.info("SynchronousRunManager ${this.id} started task task ${this.currentTaskDescription}")
    }

    override fun abortTask(context: RunActionContext) = this.stateLock.write {
        //checkStatus(RunManagerStatus.PREPARING_TASK, RunManagerStatus.RUNNING_TASK)
        checkStatus(RunManagerStatus.ACTIVE)
        assureTaskPreparingOrRunning()
        checkContext(context)

        /* End TaskRun and persist. */
        this.currentTask(context)?.end()

//        /* Update state. */
//        this.status = RunManagerStatus.TASK_ENDED

        /* Mark scoreboards and dao for update. */
        this.scoreboardsUpdatable.dirty = true
        this.daoUpdatable.dirty = true

        /* Enqueue WS message for sending */
        this.messageQueueUpdatable.enqueue(ServerMessage(this.id.string, ServerMessageType.TASK_END))

        LOGGER.info("SynchronousRunManager ${this.id} aborted task task ${this.currentTaskDescription}")
    }

    /** List of [InteractiveSynchronousCompetition.Task] for this [InteractiveSynchronousRunManager]. */
    override fun tasks(context: RunActionContext): List<InteractiveSynchronousCompetition.Task> = this.run.tasks

    /**
     * Returns the currently active [InteractiveSynchronousCompetition.Task]s or null, if no such task is active.
     *
     * @param context The [RunActionContext] used for the invocation.
     * @return [InteractiveSynchronousCompetition.Task] or null
     */
    override fun currentTask(context: RunActionContext) = this.stateLock.read {
//        when (this.status) {
//            RunManagerStatus.PREPARING_TASK,
//            RunManagerStatus.RUNNING_TASK,
//            RunManagerStatus.TASK_ENDED -> this.run.lastTask
//            else -> null
//        }

        when(this.run.lastTask?.status) {
            TaskRunStatus.PREPARING,
            TaskRunStatus.RUNNING,
            TaskRunStatus.ENDED -> this.run.lastTask
            else -> null
        }

    }

    /**
     * Returns [InteractiveSynchronousCompetition.Task]s for a specific task [UID]. May be empty.
     *
     * @param taskId The [UID] of the [InteractiveSynchronousCompetition.Task].
     */
    override fun taskForId(context: RunActionContext, taskId: UID): InteractiveSynchronousCompetition.Task? = this.run.tasks.find { it.uid == taskId }

    /**
     * Returns the [Submission]s for all currently active [InteractiveSynchronousCompetition.Task]s or an empty [List], if no such task is active.
     *
     * @param context The [RunActionContext] used for the invocation.
     * @return List of [Submission]s for the currently active [InteractiveSynchronousCompetition.Task]
     */
    override fun submissions(context: RunActionContext): List<Submission> = this.currentTask(context)?.submissions?.toList() ?: emptyList()

    /**
     * Returns the number of [InteractiveSynchronousCompetition.Task]s held by this [RunManager].
     *
     * @return The number of [InteractiveSynchronousCompetition.Task]s held by this [RunManager]
     */
    override fun taskCount(context: RunActionContext): Int = this.run.tasks.size

    /**
     * Adjusts the duration of the current [InteractiveSynchronousCompetition.Task] by the specified amount. Amount can be either positive or negative.
     *
     * @param s The number of seconds to adjust the duration by.
     * @return Time remaining until the task will end in milliseconds
     *
     * @throws IllegalArgumentException If the specified correction cannot be applied.
     * @throws IllegalStateException If [RunManager] was not in status [RunManagerStatus.RUNNING_TASK].
     */
    override fun adjustDuration(context: RunActionContext, s: Int): Long = this.stateLock.read {
        assureTaskRunning()
        checkContext(context)

        val currentTaskRun = this.currentTask(context) ?: throw IllegalStateException("SynchronizedRunManager is in status ${this.status} but has no active TaskRun. This is a serious error!")
        val newDuration = currentTaskRun.duration + s
        check((newDuration * 1000L - (System.currentTimeMillis() - currentTaskRun.started!!)) > 0) { "New duration $s can not be applied because too much time has already elapsed." }
        currentTaskRun.duration = newDuration
        return (currentTaskRun.duration * 1000L - (System.currentTimeMillis() - currentTaskRun.started!!))
    }

    /**
     * Returns the time in milliseconds that is left until the end of the current [InteractiveSynchronousCompetition.Task].
     * Only works if the [RunManager] is in state [RunManagerStatus.RUNNING_TASK]. If no task is running,
     * this method returns -1L.
     *
     * @return Time remaining until the task will end or -1, if no task is running.
     */
    override fun timeLeft(context: RunActionContext): Long = this.stateLock.read {
<<<<<<< HEAD
        if (this.run.lastTask?.status == TaskRunStatus.RUNNING) {
=======
        return if (this.status == RunManagerStatus.RUNNING_TASK) {
            val currentTaskRun = this.currentTask(context) ?: throw IllegalStateException("SynchronizedRunManager is in status ${this.status} but has no active TaskRun. This is a serious error!")
            max(0L, currentTaskRun.duration * 1000L - (System.currentTimeMillis() - currentTaskRun.started!!) + InteractiveRunManager.COUNTDOWN_DURATION)
        } else {
            -1L
        }
    }

    /**
     * Returns the time in milliseconds that has elapsed since the start of the current [InteractiveSynchronousCompetition.Task].
     * Only works if the [RunManager] is in state [RunManagerStatus.RUNNING_TASK]. If no task is running, this method returns -1L.
     *
     * @return Time remaining until the task will end or -1, if no task is running.
     */
    override fun timeElapsed(context: RunActionContext): Long = this.stateLock.read {
        return if (this.status == RunManagerStatus.RUNNING_TASK) {
>>>>>>> 81385173
            val currentTaskRun = this.currentTask(context) ?: throw IllegalStateException("SynchronizedRunManager is in status ${this.status} but has no active TaskRun. This is a serious error!")
            System.currentTimeMillis() - (currentTaskRun.started!! + InteractiveRunManager.COUNTDOWN_DURATION)
        } else {
            -1L
        }
    }

    /**
     * Lists  all WebsSocket session IDs for viewer instances currently registered to this [InteractiveSynchronousRunManager].
     *
     * @return Map of session ID to ready state.
     */
    override fun viewers(): HashMap<WebSocketConnection, Boolean> = this.readyLatch.state()

    /**
     * Can be used to manually override the READY state of a viewer. Can be used in case a viewer hangs in the PREPARING_TASK phase.
     *
     * @param viewerId The ID of the viewer's WebSocket session.
     */
    override fun overrideReadyState(context: RunActionContext, viewerId: String): Boolean = this.stateLock.read {
        //checkStatus(RunManagerStatus.PREPARING_TASK)
        checkStatus(RunManagerStatus.ACTIVE)
        assureTaskPreparingOrRunning()
        checkContext(context)

        return try {
            val viewer = this.readyLatch.state().keys.find { it.sessionId == viewerId }
            if (viewer != null) {
                this.readyLatch.setReady(viewer)
                true
            } else {
                false
            }
        } catch (e: IllegalArgumentException) {
            false
        }
    }

    /**
     * Processes WebSocket [ClientMessage] received by the [RunExecutor].
     *
     * @param connection The [WebSocketConnection] through which the message was received.
     * @param message The [ClientMessage] received.
     */
    override fun wsMessageReceived(connection: WebSocketConnection, message: ClientMessage): Boolean = this.stateLock.read {
        when (message.type) {
            ClientMessageType.ACK -> {
                if (this.run.lastTask?.status == TaskRunStatus.PREPARING) {
                    this.readyLatch.setReady(connection)
                }
            }
            ClientMessageType.REGISTER -> this.readyLatch.register(connection)
            ClientMessageType.UNREGISTER -> this.readyLatch.unregister(connection)
            ClientMessageType.PING -> {} //handled in [RunExecutor]
        }
        return true
    }

    /**
     * Processes incoming [Submission]s. If a [InteractiveSynchronousCompetition.Task] is running then that [Submission] will usually
     * be associated with that [InteractiveSynchronousCompetition.Task].
     *
     * This method will not throw an exception and instead return false if a [Submission] was
     * ignored for whatever reason (usually a state mismatch). It is up to the caller to re-invoke
     * this method again.
     *
     * @param context The [RunActionContext] used for the invocation
     * @param sub [Submission] that should be registered.
     */
    override fun postSubmission(context: RunActionContext, sub: Submission): SubmissionStatus = this.stateLock.read {
        assureTaskRunning()

        /* Register submission. */
        val task = this.currentTask(context) ?: throw IllegalStateException("Could not find ongoing task in run manager, despite correct status. This is a programmer's error!")
        task.addSubmission(sub)

        /** Checks for the presence of the [SimpleOption.PROLONG_ON_SUBMISSION] and applies it. */
        val option = task.description.taskType.options.find { it.option == SimpleOption.PROLONG_ON_SUBMISSION }
        if (option != null) {
            this.prolongOnSubmit(context, option, sub)
        }

        /* Mark DAO for update. */
        this.daoUpdatable.dirty = true

        /* Enqueue submission for post-processing. */
        this.scoresUpdatable.enqueue(Pair(task, sub))

        /* Enqueue WS message for sending */
        this.messageQueueUpdatable.enqueue(ServerMessage(this.id.string, ServerMessageType.TASK_UPDATED))

        return sub.status
    }

    /**
     * Processes incoming [Submission]s. If a [InteractiveSynchronousCompetition.Task] is running then that [Submission] will usually
     * be associated with that [InteractiveSynchronousCompetition.Task].
     *
     * This method will not throw an exception and instead return false if a [Submission] was
     * ignored for whatever reason (usually a state mismatch). It is up to the caller to re-invoke
     * this method again.
     *
     * @param context The [RunActionContext] used for the invocation
     * @param submissionId The [UID] of the [Submission] to update.
     * @param submissionStatus The new [SubmissionStatus]
     * @return True on success, false otherwise.
     */
    override fun updateSubmission(context: RunActionContext, submissionId: UID, submissionStatus: SubmissionStatus): Boolean = this.stateLock.read {
        /* Sanity check. */
        val found = this.allSubmissions.find { it.uid == submissionId}  ?: return false

        /* Actual update - currently, only status update is allowed */
        if (found.status != submissionStatus) {
            found.status = submissionStatus

            /* Mark DAO for update. */
            this.daoUpdatable.dirty = true

            /* Enqueue submission for post-processing. */
            this.scoresUpdatable.enqueue(Pair(found.task!!, found))

            /* Enqueue WS message for sending */
            this.messageQueueUpdatable.enqueue(ServerMessage(this.id.string, ServerMessageType.TASK_UPDATED))

            return true
        }

        return false
    }

    /**
     * Internal method that orchestrates the internal progression of the [InteractiveSynchronousCompetition].
     */
    override fun run() {
        /** Sort list of by [Phase] in ascending order. */
        this.updatables.sortBy { it.phase }

        var errorCounter = 0

        /** Start [InteractiveSynchronousRunManager] . */
        while (this.status != RunManagerStatus.TERMINATED) {
            try {
                /* Obtain lock on current state. */
                this.stateLock.read {
                    /* 2) Invoke all relevant [Updatable]s. */
                    this.invokeUpdatables()

                    /* 3) Process internal state updates (if necessary). */
                    this.internalStateUpdate()
                }

                /* 3) Yield to other threads. */
                Thread.sleep(10)

                /* Reset error counter. */
                errorCounter = 0
            } catch (ie: InterruptedException) {
                LOGGER.info("Interrupted SynchronousRunManager, exiting")
                return
            } catch (e: Throwable) {
                LOGGER.error("Uncaught exception in run loop for competition run ${this.id}. Loop will continue to work but this error should be handled!", e)
                LOGGER.error("This is the ${++errorCounter}. in a row, will terminate loop after $maxErrorCount errors")

                // oh shit, something went horribly horribly wrong
                if (errorCounter >= maxErrorCount){
                    LOGGER.error("Reached maximum consecutive error count, terminating loop")
                    RunExecutor.dump(this.run)
                    break //terminate loop
                }
            }
        }

        /** Invoke [Updatable]s one last time. */
        this.stateLock.read {
            this.invokeUpdatables()
        }

        LOGGER.info("SynchronousRunManager ${this.id} reached end of run logic.")
    }

    /**
     * Invokes all [Updatable]s registered with this [InteractiveSynchronousRunManager].
     */
    private fun invokeUpdatables() {
        this.updatables.forEach {
            if (it.shouldBeUpdated(this.status)) {
                try{
                    it.update(this.status)
                } catch (e: Throwable) {
                    LOGGER.error("Uncaught exception while updating ${it.javaClass.simpleName} for competition run ${this.id}. Loop will continue to work but this error should be handled!", e)
                }
            }
        }
    }

    /**
     * This is an internal method that facilitates internal state updates to this [InteractiveSynchronousRunManager],
     * i.e., status updates that are not triggered by an outside interaction.
     */
    private fun internalStateUpdate() {
        /** Case 1: Facilitates internal transition from RunManagerStatus.PREPARING_TASK to RunManagerStatus.RUNNING_TASK. */
        if (this.run.lastTask?.status == TaskRunStatus.PREPARING && this.readyLatch.allReadyOrTimedOut()) {
            this.stateLock.write {
                this.run.lastTask!!.start()
                //this.status = RunManagerStatus.RUNNING_TASK
                AuditLogger.taskStart(this.id, this.currentTaskDescription.name, LogEventSource.INTERNAL, null)
            }

            /* Mark DAO for update. */
            this.daoUpdatable.dirty = true

            /* Enqueue WS message for sending */
            this.messageQueueUpdatable.enqueue(ServerMessage(this.id.string, ServerMessageType.TASK_START))
        }

        /** Case 2: Facilitates internal transition from RunManagerStatus.RUNNING_TASK to RunManagerStatus.TASK_ENDED due to timeout. */
        if (this.run.lastTask!!.status == TaskRunStatus.RUNNING) {
            val task = this.run.lastTask!!
            val timeLeft = max(0L, task.duration * 1000L - (System.currentTimeMillis() - task.started!!))
            if (timeLeft <= 0) {
                this.stateLock.write {
                    task.end()
                    //this.status = RunManagerStatus.TASK_ENDED
                    AuditLogger.taskEnd(this.id, this.currentTaskDescription.name, LogEventSource.INTERNAL, null)
                    EventStreamProcessor.event(TaskEndEvent(this.id, task.uid))
                }

                /* Mark DAO for update. */
                this.daoUpdatable.dirty = true

                /* Enqueue WS message for sending */
                this.messageQueueUpdatable.enqueue(ServerMessage(this.id.string, ServerMessageType.TASK_END))
            }
        }
    }

    /**
     * Applies the [SimpleOption.PROLONG_ON_SUBMISSION] [Option].
     *
     * @param context [RunActionContext] used for invocation.
     * @param option The [ConfiguredOption<SimpleOption>] option.
     * @param sub The [Submission] to apply the [Option] for.
     */
    private fun prolongOnSubmit(context: RunActionContext, option: ConfiguredOption<SimpleOption>, sub: Submission) {
        require(option.option == SimpleOption.PROLONG_ON_SUBMISSION) { "Cannot process ${option.option} in prolongOnSubmit()." }
        val limit = option.getAsInt(SimpleOptionParameters.PROLONG_ON_SUBMISSION_LIMIT_PARAM) ?: SimpleOptionParameters.PROLONG_ON_SUBMISSION_LIMIT_DEFAULT
        val prolongBy = option.getAsInt(SimpleOptionParameters.PROLONG_ON_SUBMISSION_BY_PARAM) ?: SimpleOptionParameters.PROLONG_ON_SUBMISSION_BY_DEFAULT
        val correctOnly = option.getAsBool(SimpleOptionParameters.PROLONG_ON_SUBMISSION_CORRECT_PARAM) ?: SimpleOptionParameters.PROLONG_ON_SUBMISSION_CORRECT_DEFAULT
        if (correctOnly && sub.status != SubmissionStatus.CORRECT) {
            return
        }
        val timeLeft = Math.floorDiv(this.timeLeft(context), 1000)
        if (timeLeft in 0 until limit) {
            this.adjustDuration(context, prolongBy)
        }
    }

    /**
     * Checks if the [InteractiveSynchronousRunManager] is in one of the given [RunManagerStatus] and throws an exception, if not.
     *
     * @param status List of expected [RunManagerStatus].
     */
    private fun checkStatus(vararg status: RunManagerStatus) {
        if (this.status !in status) throw IllegalRunStateException(this.status)
    }

    private fun assureTaskRunning() {
        if (this.run.lastTask?.status != TaskRunStatus.RUNNING) throw IllegalStateException("Task not running")
    }

    private fun assureTaskPreparingOrRunning() {
        val status = this.run.lastTask?.status
        if (status != TaskRunStatus.RUNNING && status != TaskRunStatus.PREPARING) throw IllegalStateException("Task not preparing or running")
    }

    private fun assureNoRunningTask() {
        if (this.run.tasks.any { it.status == TaskRunStatus.RUNNING }) throw IllegalStateException("Task running!")
    }
}<|MERGE_RESOLUTION|>--- conflicted
+++ resolved
@@ -372,10 +372,7 @@
      * @return Time remaining until the task will end or -1, if no task is running.
      */
     override fun timeLeft(context: RunActionContext): Long = this.stateLock.read {
-<<<<<<< HEAD
-        if (this.run.lastTask?.status == TaskRunStatus.RUNNING) {
-=======
-        return if (this.status == RunManagerStatus.RUNNING_TASK) {
+        return if (this.run.lastTask?.status == TaskRunStatus.RUNNING) {
             val currentTaskRun = this.currentTask(context) ?: throw IllegalStateException("SynchronizedRunManager is in status ${this.status} but has no active TaskRun. This is a serious error!")
             max(0L, currentTaskRun.duration * 1000L - (System.currentTimeMillis() - currentTaskRun.started!!) + InteractiveRunManager.COUNTDOWN_DURATION)
         } else {
@@ -390,8 +387,7 @@
      * @return Time remaining until the task will end or -1, if no task is running.
      */
     override fun timeElapsed(context: RunActionContext): Long = this.stateLock.read {
-        return if (this.status == RunManagerStatus.RUNNING_TASK) {
->>>>>>> 81385173
+        return if (this.run.lastTask?.status == TaskRunStatus.RUNNING) {
             val currentTaskRun = this.currentTask(context) ?: throw IllegalStateException("SynchronizedRunManager is in status ${this.status} but has no active TaskRun. This is a serious error!")
             System.currentTimeMillis() - (currentTaskRun.started!! + InteractiveRunManager.COUNTDOWN_DURATION)
         } else {
