package dev.dres.run

import dev.dres.api.rest.types.WebSocketConnection
import dev.dres.api.rest.types.run.websocket.ClientMessage
import dev.dres.api.rest.types.run.websocket.ClientMessageType
import dev.dres.api.rest.types.run.websocket.ServerMessage
import dev.dres.api.rest.types.run.websocket.ServerMessageType
import dev.dres.data.model.UID
import dev.dres.data.model.competition.CompetitionDescription
import dev.dres.data.model.competition.TaskDescription
import dev.dres.data.model.competition.options.ConfiguredOption
import dev.dres.data.model.competition.options.Option
import dev.dres.data.model.competition.options.SimpleOption
import dev.dres.data.model.competition.options.SimpleOptionParameters
import dev.dres.data.model.run.InteractiveSynchronousCompetition
import dev.dres.data.model.run.RunActionContext
import dev.dres.data.model.submissions.Submission
import dev.dres.data.model.submissions.SubmissionStatus
import dev.dres.run.audit.AuditLogger
import dev.dres.run.audit.LogEventSource
import dev.dres.run.eventstream.EventStreamProcessor
import dev.dres.run.eventstream.TaskEndEvent
import dev.dres.run.exceptions.IllegalRunStateException
import dev.dres.run.score.ScoreTimePoint
import dev.dres.run.score.scoreboard.Scoreboard
import dev.dres.run.updatables.*
import dev.dres.run.validation.interfaces.JudgementValidator
import dev.dres.utilities.ReadyLatch
import dev.dres.utilities.extensions.UID
import org.slf4j.LoggerFactory
import java.util.concurrent.locks.ReentrantReadWriteLock
import kotlin.concurrent.read
import kotlin.concurrent.write
import kotlin.math.max

/**
 * An implementation of [RunManager] aimed at distributed execution having a single DRES Server instance and multiple
 * viewers connected via WebSocket. Before starting a [InteractiveSynchronousCompetition.Task], all viewer instances are synchronized.
 *
 * @version 2.1.0
 * @author Ralph Gasser
 */
class InteractiveSynchronousRunManager(val run: InteractiveSynchronousCompetition) : InteractiveRunManager {

    private val VIEWER_TIME_OUT = 30L //TODO make configurable

    private val SCOREBOARD_UPDATE_INTERVAL_MS = 1000L // TODO make configurable

    private val LOGGER = LoggerFactory.getLogger(this.javaClass)

    /** Number of consecutive errors which have to occur within the main execution loop before it tries to gracefully terminate */
    private val maxErrorCount = 5

    /**
     * Alternative constructor from existing [InteractiveSynchronousCompetition].
     */
    constructor(description: CompetitionDescription, name: String) : this(InteractiveSynchronousCompetition(UID.EMPTY, name, description).apply { RunExecutor.runs.append(this) })

    /** Run ID of this [InteractiveSynchronousRunManager]. */
    override val id: UID
        get() = this.run.id

    /** Name of this [InteractiveSynchronousRunManager]. */
    override val name: String
        get() = this.run.name

    /** The [CompetitionDescription] executed by this [InteractiveSynchronousRunManager]. */
    override val description: CompetitionDescription
        get() = this.run.description

    /** The list of all [Submission]s tracked ever received by this [InteractiveSynchronousRunManager]. */
    override val allSubmissions: List<Submission>
        get() = this.stateLock.read {
            this.run.tasks.flatMap { it.submissions }
        }

    /** The status of this [RunManager]. */
    @Volatile
    override var status: RunManagerStatus = if (this.run.hasStarted) {
            RunManagerStatus.ACTIVE
        } else {
            RunManagerStatus.CREATED
        }
        get() = this.stateLock.read {
            return field
        }
        private set

    /** Returns list [JudgementValidator]s associated with this [InteractiveSynchronousRunManager]. May be empty*/
    override val judgementValidators: List<JudgementValidator>
        get() = this.run.tasks.mapNotNull { if (it.hasStarted && it.validator is JudgementValidator) it.validator else null }

    /** List of [Scoreboard]s for this [InteractiveSynchronousRunManager]. */
    override val scoreboards: List<Scoreboard>
        get() = this.scoreboardsUpdatable.scoreboards

    /** List of [ScoreTimePoint]s tracking the states of the different [Scoreboard]s over time. */
    override val scoreHistory: List<ScoreTimePoint>
        get() = this.scoreboardsUpdatable.timeSeries

    /** Internal data structure that tracks all [WebSocketConnection]s and their ready state (for [RunManagerStatus.PREPARING_TASK]) */
    private val readyLatch = ReadyLatch<WebSocketConnection>()

    /** The internal [ScoreboardsUpdatable] instance for this [InteractiveSynchronousRunManager]. */
    private val scoreboardsUpdatable = ScoreboardsUpdatable(this.description.generateDefaultScoreboards(), SCOREBOARD_UPDATE_INTERVAL_MS, this.run)

    /** The internal [MessageQueueUpdatable] instance used by this [InteractiveSynchronousRunManager]. */
    private val messageQueueUpdatable = MessageQueueUpdatable(RunExecutor)

    /** The internal [DAOUpdatable] instance used by this [InteractiveSynchronousRunManager]. */
    private val daoUpdatable = DAOUpdatable(RunExecutor.runs, this.run)

    /** The internal [ScoresUpdatable] instance for this [InteractiveSynchronousRunManager]. */
    private val scoresUpdatable = ScoresUpdatable(this.id, this.scoreboardsUpdatable, this.messageQueueUpdatable, this.daoUpdatable)

    /** The internal [DAOUpdatable] used to end a task once no more submissions are possible */
    private val endTaskUpdatable = EndTaskUpdatable(this, RunActionContext.INTERNAL )

    /** List of [Updatable] held by this [InteractiveSynchronousRunManager]. */
    private val updatables = mutableListOf<Updatable>()


    /** A lock for state changes to this [InteractiveSynchronousRunManager]. */
    private val stateLock = ReentrantReadWriteLock()

    private fun checkContext(context: RunActionContext) {
        if (!context.isAdmin)
            throw IllegalAccessError("functionality of SynchronousInteractiveRunManager only available to administrators")
    }

    init {
        /* Register relevant Updatables. */
        this.updatables.add(this.scoresUpdatable)
        this.updatables.add(this.scoreboardsUpdatable)
        this.updatables.add(this.messageQueueUpdatable)
        this.updatables.add(this.daoUpdatable)
        this.updatables.add(this.endTaskUpdatable)


        /** End ongoing runs upon initialization (in case server crashed during task execution). */
        if (this.run.currentTask?.isRunning == true) {
            this.run.currentTask?.end()
        }

        /** Re-enqueue pending submissions (if any). */
        this.run.tasks.forEach { run ->
            run.submissions.filter { it.status == SubmissionStatus.INDETERMINATE }.forEach {
                run.validator.validate(it)
            }
        }

        /** Re-calculate all the relevant scores. */
        this.run.tasks.forEach { run ->
            run.submissions.forEach { sub ->
                this.scoresUpdatable.enqueue(Pair(run, sub))
            }
        }
        this.scoresUpdatable.update(this.status)
    }

    override fun start(context: RunActionContext) = this.stateLock.write {
        checkStatus(RunManagerStatus.CREATED)
        checkContext(context)

        /* Start the run. */
        this.run.start()

        /* Update status. */
        this.status = RunManagerStatus.ACTIVE

        /* Mark DAO for update. */
        this.daoUpdatable.dirty = true

        /* Enqueue WS message for sending */
        this.messageQueueUpdatable.enqueue(ServerMessage(this.id.string, ServerMessageType.COMPETITION_START))

        LOGGER.info("SynchronousRunManager ${this.id} started")
    }

    override fun end(context: RunActionContext) = this.stateLock.write {
        checkStatus(RunManagerStatus.CREATED, RunManagerStatus.ACTIVE, /*RunManagerStatus.TASK_ENDED*/)
        checkContext(context)

        /* End the run. */
        this.run.end()

        /* Update status. */
        this.status = RunManagerStatus.TERMINATED

        /* Mark DAO for update. */
        this.daoUpdatable.dirty = true

        /* Enqueue WS message for sending */
        this.messageQueueUpdatable.enqueue(ServerMessage(this.id.string, ServerMessageType.COMPETITION_END))

        LOGGER.info("SynchronousRunManager ${this.id} terminated")
    }

    override fun currentTaskDescription(context: RunActionContext): TaskDescription = this.stateLock.write {
        checkStatus(RunManagerStatus.CREATED, RunManagerStatus.ACTIVE/*, RunManagerStatus.PREPARING_TASK, RunManagerStatus.RUNNING_TASK, RunManagerStatus.TASK_ENDED*/)
        this.run.currentTaskDescription
    }

    override fun previous(context: RunActionContext): Boolean = this.stateLock.write {
        checkContext(context)
        val newIndex = this.description.tasks.indexOf(this.run.currentTaskDescription) - 1
        return try {
            this.goTo(context, newIndex)
            true
        } catch (e: IndexOutOfBoundsException) {
            false
        }
    }

    override fun next(context: RunActionContext): Boolean = this.stateLock.write {
        checkContext(context)
        val newIndex = this.description.tasks.indexOf(this.run.currentTaskDescription) + 1
        return try {
            this.goTo(context, newIndex)
            true
        } catch (e: IndexOutOfBoundsException) {
            false
        }
    }

    override fun goTo(context: RunActionContext, index: Int) {
        checkStatus(RunManagerStatus.ACTIVE)
        assureNoRunningTask()
        if (index >= 0 && index < this.description.tasks.size) {

            /* Update active task. */
            this.run.goTo(index)

            //FIXME since task run and competition run states are separated, this is not actually a state change
//            /* Update RunManager status. */
//            this.status = RunManagerStatus.ACTIVE

            /* Mark scoreboards for update. */
            this.scoreboardsUpdatable.dirty = true

            /* Enqueue WS message for sending */
            this.messageQueueUpdatable.enqueue(ServerMessage(this.id.string, ServerMessageType.COMPETITION_UPDATE))

            LOGGER.info("SynchronousRunManager ${this.id} set to task $index")
        } else {
            throw IndexOutOfBoundsException("Index $index is out of bounds for the number of available tasks.")
        }
    }

    override fun startTask(context: RunActionContext) = this.stateLock.write {
        checkStatus(RunManagerStatus.ACTIVE)
        assureNoRunningTask()
        checkContext(context)

        /* Create and prepare pipeline for submission. */
        this.run.Task(taskDescriptionId = this.currentTaskDescription(context).id)

        /* Update status. */
        //this.status = RunManagerStatus.PREPARING_TASK
        this.run.currentTask!!.prepare()

        /* Mark scoreboards and dao for update. */
        this.scoreboardsUpdatable.dirty = true
        this.daoUpdatable.dirty = true

        /* Reset the ReadyLatch. */
        this.readyLatch.reset(VIEWER_TIME_OUT)

        /* Enqueue WS message for sending */
        this.messageQueueUpdatable.enqueue(ServerMessage(this.id.string, ServerMessageType.TASK_PREPARE))

        LOGGER.info("SynchronousRunManager ${this.id} started task task ${this.run.currentTaskDescription}")
    }

    override fun abortTask(context: RunActionContext) = this.stateLock.write {
        //checkStatus(RunManagerStatus.PREPARING_TASK, RunManagerStatus.RUNNING_TASK)
        checkStatus(RunManagerStatus.ACTIVE)
        assureTaskPreparingOrRunning()
        checkContext(context)

        /* End TaskRun and persist. */
        this.currentTask(context)?.end()

//        /* Update state. */
//        this.status = RunManagerStatus.TASK_ENDED

        /* Mark scoreboards and dao for update. */
        this.scoreboardsUpdatable.dirty = true
        this.daoUpdatable.dirty = true

        /* Enqueue WS message for sending */
        this.messageQueueUpdatable.enqueue(ServerMessage(this.id.string, ServerMessageType.TASK_END))

        LOGGER.info("SynchronousRunManager ${this.id} aborted task task ${this.run.currentTaskDescription}")
    }

    /** List of [InteractiveSynchronousCompetition.Task] for this [InteractiveSynchronousRunManager]. */
    override fun tasks(context: RunActionContext): List<InteractiveSynchronousCompetition.Task> = this.run.tasks

    /**
     * Returns the currently active [InteractiveSynchronousCompetition.Task]s or null, if no such task is active.
     *
     * @param context The [RunActionContext] used for the invocation.
     * @return [InteractiveSynchronousCompetition.Task] or null
     */
    override fun currentTask(context: RunActionContext) = this.stateLock.read {
//        when (this.status) {
//            RunManagerStatus.PREPARING_TASK,
//            RunManagerStatus.RUNNING_TASK,
//            RunManagerStatus.TASK_ENDED -> this.run.lastTask
//            else -> null
//        }

        when(this.run.currentTask?.status) {
            TaskRunStatus.PREPARING,
            TaskRunStatus.RUNNING,
            TaskRunStatus.ENDED -> this.run.currentTask
            else -> null
        }

    }

    /**
     * Returns [InteractiveSynchronousCompetition.Task]s for a specific task [UID]. May be empty.
     *
     * @param taskId The [UID] of the [InteractiveSynchronousCompetition.Task].
     */
    override fun taskForId(context: RunActionContext, taskId: UID): InteractiveSynchronousCompetition.Task? = this.run.tasks.find { it.uid == taskId }

    /**
     * Returns the [Submission]s for all currently active [InteractiveSynchronousCompetition.Task]s or an empty [List], if no such task is active.
     *
     * @param context The [RunActionContext] used for the invocation.
     * @return List of [Submission]s for the currently active [InteractiveSynchronousCompetition.Task]
     */
    override fun submissions(context: RunActionContext): List<Submission> = this.currentTask(context)?.submissions?.toList() ?: emptyList()

    /**
     * Returns the number of [InteractiveSynchronousCompetition.Task]s held by this [RunManager].
     *
     * @return The number of [InteractiveSynchronousCompetition.Task]s held by this [RunManager]
     */
    override fun taskCount(context: RunActionContext): Int = this.run.tasks.size

    /**
     * Adjusts the duration of the current [InteractiveSynchronousCompetition.Task] by the specified amount. Amount can be either positive or negative.
     *
     * @param s The number of seconds to adjust the duration by.
     * @return Time remaining until the task will end in milliseconds
     *
     * @throws IllegalArgumentException If the specified correction cannot be applied.
     * @throws IllegalStateException If [RunManager] was not in status [RunManagerStatus.RUNNING_TASK].
     */
    override fun adjustDuration(context: RunActionContext, s: Int): Long = this.stateLock.read {
        assureTaskRunning()
        checkContext(context)

        val currentTaskRun = this.currentTask(context) ?: throw IllegalStateException("SynchronizedRunManager is in status ${this.status} but has no active TaskRun. This is a serious error!")
        val newDuration = currentTaskRun.duration + s
        check((newDuration * 1000L - (System.currentTimeMillis() - currentTaskRun.started!!)) > 0) { "New duration $s can not be applied because too much time has already elapsed." }
        currentTaskRun.duration = newDuration
        return (currentTaskRun.duration * 1000L - (System.currentTimeMillis() - currentTaskRun.started!!))
    }

    /**
     * Returns the time in milliseconds that is left until the end of the current [InteractiveSynchronousCompetition.Task].
     * Only works if the [RunManager] is in state [RunManagerStatus.RUNNING_TASK]. If no task is running,
     * this method returns -1L.
     *
     * @return Time remaining until the task will end or -1, if no task is running.
     */
    override fun timeLeft(context: RunActionContext): Long = this.stateLock.read {
        return if (this.run.currentTask?.status == TaskRunStatus.RUNNING) {
            val currentTaskRun = this.currentTask(context) ?: throw IllegalStateException("SynchronizedRunManager is in status ${this.status} but has no active TaskRun. This is a serious error!")
            max(0L, currentTaskRun.duration * 1000L - (System.currentTimeMillis() - currentTaskRun.started!!) + InteractiveRunManager.COUNTDOWN_DURATION)
        } else {
            -1L
        }
    }

    /**
     * Returns the time in milliseconds that has elapsed since the start of the current [InteractiveSynchronousCompetition.Task].
     * Only works if the [RunManager] is in state [RunManagerStatus.RUNNING_TASK]. If no task is running, this method returns -1L.
     *
     * @return Time remaining until the task will end or -1, if no task is running.
     */
    override fun timeElapsed(context: RunActionContext): Long = this.stateLock.read {
        return if (this.run.currentTask?.status == TaskRunStatus.RUNNING) {
            val currentTaskRun = this.currentTask(context) ?: throw IllegalStateException("SynchronizedRunManager is in status ${this.status} but has no active TaskRun. This is a serious error!")
            System.currentTimeMillis() - (currentTaskRun.started!! + InteractiveRunManager.COUNTDOWN_DURATION)
        } else {
            -1L
        }
    }

    /**
     * Lists  all WebsSocket session IDs for viewer instances currently registered to this [InteractiveSynchronousRunManager].
     *
     * @return Map of session ID to ready state.
     */
    override fun viewers(): HashMap<WebSocketConnection, Boolean> = this.readyLatch.state()

    /**
     * Can be used to manually override the READY state of a viewer. Can be used in case a viewer hangs in the PREPARING_TASK phase.
     *
     * @param viewerId The ID of the viewer's WebSocket session.
     */
    override fun overrideReadyState(context: RunActionContext, viewerId: String): Boolean = this.stateLock.read {
        //checkStatus(RunManagerStatus.PREPARING_TASK)
        checkStatus(RunManagerStatus.ACTIVE)
        assureTaskPreparingOrRunning()
        checkContext(context)

        return try {
            val viewer = this.readyLatch.state().keys.find { it.sessionId == viewerId }
            if (viewer != null) {
                this.readyLatch.setReady(viewer)
                true
            } else {
                false
            }
        } catch (e: IllegalArgumentException) {
            false
        }
    }

    /**
     * Processes WebSocket [ClientMessage] received by the [RunExecutor].
     *
     * @param connection The [WebSocketConnection] through which the message was received.
     * @param message The [ClientMessage] received.
     */
    override fun wsMessageReceived(connection: WebSocketConnection, message: ClientMessage): Boolean = this.stateLock.read {
        when (message.type) {
            ClientMessageType.ACK -> {
                if (this.run.currentTask?.status == TaskRunStatus.PREPARING) {
                    this.readyLatch.setReady(connection)
                }
            }
            ClientMessageType.REGISTER -> this.readyLatch.register(connection)
            ClientMessageType.UNREGISTER -> this.readyLatch.unregister(connection)
            ClientMessageType.PING -> {} //handled in [RunExecutor]
        }
        return true
    }

    /**
     * Processes incoming [Submission]s. If a [InteractiveSynchronousCompetition.Task] is running then that [Submission] will usually
     * be associated with that [InteractiveSynchronousCompetition.Task].
     *
     * This method will not throw an exception and instead return false if a [Submission] was
     * ignored for whatever reason (usually a state mismatch). It is up to the caller to re-invoke
     * this method again.
     *
     * @param context The [RunActionContext] used for the invocation
     * @param sub [Submission] that should be registered.
     */
    override fun postSubmission(context: RunActionContext, sub: Submission): SubmissionStatus = this.stateLock.read {
        assureTaskRunning()

        /* Register submission. */
        val task = this.currentTask(context) ?: throw IllegalStateException("Could not find ongoing task in run manager, despite correct status. This is a programmer's error!")
        task.addSubmission(sub)

        /** Checks for the presence of the [SimpleOption.PROLONG_ON_SUBMISSION] and applies it. */
        val option = task.description.taskType.options.find { it.option == SimpleOption.PROLONG_ON_SUBMISSION }
        if (option != null) {
            this.prolongOnSubmit(context, option, sub)
        }

        /* Mark DAO for update. */
        this.daoUpdatable.dirty = true

        /* Enqueue submission for post-processing. */
        this.scoresUpdatable.enqueue(Pair(task, sub))

        /* Enqueue WS message for sending */
        this.messageQueueUpdatable.enqueue(ServerMessage(this.id.string, ServerMessageType.TASK_UPDATED))

        return sub.status
    }

    /**
     * Processes incoming [Submission]s. If a [InteractiveSynchronousCompetition.Task] is running then that [Submission] will usually
     * be associated with that [InteractiveSynchronousCompetition.Task].
     *
     * This method will not throw an exception and instead return false if a [Submission] was
     * ignored for whatever reason (usually a state mismatch). It is up to the caller to re-invoke
     * this method again.
     *
     * @param context The [RunActionContext] used for the invocation
     * @param submissionId The [UID] of the [Submission] to update.
     * @param submissionStatus The new [SubmissionStatus]
     * @return True on success, false otherwise.
     */
    override fun updateSubmission(context: RunActionContext, submissionId: UID, submissionStatus: SubmissionStatus): Boolean = this.stateLock.read {
        /* Sanity check. */
        val found = this.allSubmissions.find { it.uid == submissionId}  ?: return false

        /* Actual update - currently, only status update is allowed */
        if (found.status != submissionStatus) {
            found.status = submissionStatus

            /* Mark DAO for update. */
            this.daoUpdatable.dirty = true

            /* Enqueue submission for post-processing. */
            this.scoresUpdatable.enqueue(Pair(found.task!!, found))

            /* Enqueue WS message for sending */
            this.messageQueueUpdatable.enqueue(ServerMessage(this.id.string, ServerMessageType.TASK_UPDATED))

            return true
        }

        return false
    }

    /**
     * Internal method that orchestrates the internal progression of the [InteractiveSynchronousCompetition].
     */
    override fun run() {
        /** Sort list of by [Phase] in ascending order. */
        this.updatables.sortBy { it.phase }

        var errorCounter = 0

        /** Start [InteractiveSynchronousRunManager] . */
        while (this.status != RunManagerStatus.TERMINATED) {
            try {
                /* Obtain lock on current state. */
                this.stateLock.read {
                    /* 2) Invoke all relevant [Updatable]s. */
                    this.invokeUpdatables()

                    /* 3) Process internal state updates (if necessary). */
                    this.internalStateUpdate()
                }

                /* 3) Yield to other threads. */
                Thread.sleep(10)

                /* Reset error counter. */
                errorCounter = 0
            } catch (ie: InterruptedException) {
                LOGGER.info("Interrupted SynchronousRunManager, exiting")
                return
            } catch (e: Throwable) {
                LOGGER.error("Uncaught exception in run loop for competition run ${this.id}. Loop will continue to work but this error should be handled!", e)
                LOGGER.error("This is the ${++errorCounter}. in a row, will terminate loop after $maxErrorCount errors")

                // oh shit, something went horribly, horribly wrong
                if (errorCounter >= maxErrorCount){
                    LOGGER.error("Reached maximum consecutive error count, terminating loop")
                    RunExecutor.dump(this.run)
                    break //terminate loop
                }
            }
        }

        /** Invoke [Updatable]s one last time. */
        this.stateLock.read {
            this.invokeUpdatables()
        }

        LOGGER.info("SynchronousRunManager ${this.id} reached end of run logic.")
    }

    /**
     * Invokes all [Updatable]s registered with this [InteractiveSynchronousRunManager].
     */
    private fun invokeUpdatables() {
        this.updatables.forEach {
            if (it.shouldBeUpdated(this.status)) {
                try{
                    it.update(this.status)
                } catch (e: Throwable) {
                    LOGGER.error("Uncaught exception while updating ${it.javaClass.simpleName} for competition run ${this.id}. Loop will continue to work but this error should be handled!", e)
                }
            }
        }
    }

    /**
     * This is an internal method that facilitates internal state updates to this [InteractiveSynchronousRunManager],
     * i.e., status updates that are not triggered by an outside interaction.
     */
    private fun internalStateUpdate() {
        /** Case 1: Facilitates internal transition from RunManagerStatus.PREPARING_TASK to RunManagerStatus.RUNNING_TASK. */
        if (this.run.currentTask?.status == TaskRunStatus.PREPARING && this.readyLatch.allReadyOrTimedOut()) {
            this.stateLock.write {
                this.run.currentTask!!.start()
                //this.status = RunManagerStatus.RUNNING_TASK
                AuditLogger.taskStart(this.id, this.run.currentTaskDescription.name, LogEventSource.INTERNAL, null)
            }

            /* Mark DAO for update. */
            this.daoUpdatable.dirty = true

            /* Enqueue WS message for sending */
            this.messageQueueUpdatable.enqueue(ServerMessage(this.id.string, ServerMessageType.TASK_START))
        }

        /** Case 2: Facilitates internal transition from RunManagerStatus.RUNNING_TASK to RunManagerStatus.TASK_ENDED due to timeout. */
<<<<<<< HEAD
        if (this.run.currentTask?.status == TaskRunStatus.RUNNING) {
            val task = this.run.currentTask!!
            val timeLeft = max(0L, task.duration * 1000L - (System.currentTimeMillis() - task.started!!))
=======
        if (this.status == RunManagerStatus.RUNNING_TASK) {
            val task = this.run.lastTask!!
            val timeLeft = max(0L, task.duration * 1000L - (System.currentTimeMillis() - task.started!!) + InteractiveRunManager.COUNTDOWN_DURATION)
>>>>>>> a016462b
            if (timeLeft <= 0) {
                this.stateLock.write {
                    task.end()
                    //this.status = RunManagerStatus.TASK_ENDED
                    AuditLogger.taskEnd(this.id, this.run.currentTaskDescription.name, LogEventSource.INTERNAL, null)
                    EventStreamProcessor.event(TaskEndEvent(this.id, task.uid))
                }

                /* Mark DAO for update. */
                this.daoUpdatable.dirty = true

                /* Enqueue WS message for sending */
                this.messageQueueUpdatable.enqueue(ServerMessage(this.id.string, ServerMessageType.TASK_END))
            }
        }
    }

    /**
     * Applies the [SimpleOption.PROLONG_ON_SUBMISSION] [Option].
     *
     * @param context [RunActionContext] used for invocation.
     * @param option The [ConfiguredOption<SimpleOption>] option.
     * @param sub The [Submission] to apply the [Option] for.
     */
    private fun prolongOnSubmit(context: RunActionContext, option: ConfiguredOption<SimpleOption>, sub: Submission) {
        require(option.option == SimpleOption.PROLONG_ON_SUBMISSION) { "Cannot process ${option.option} in prolongOnSubmit()." }
        val limit = option.getAsInt(SimpleOptionParameters.PROLONG_ON_SUBMISSION_LIMIT_PARAM) ?: SimpleOptionParameters.PROLONG_ON_SUBMISSION_LIMIT_DEFAULT
        val prolongBy = option.getAsInt(SimpleOptionParameters.PROLONG_ON_SUBMISSION_BY_PARAM) ?: SimpleOptionParameters.PROLONG_ON_SUBMISSION_BY_DEFAULT
        val correctOnly = option.getAsBool(SimpleOptionParameters.PROLONG_ON_SUBMISSION_CORRECT_PARAM) ?: SimpleOptionParameters.PROLONG_ON_SUBMISSION_CORRECT_DEFAULT
        if (correctOnly && sub.status != SubmissionStatus.CORRECT) {
            return
        }
        val timeLeft = Math.floorDiv(this.timeLeft(context), 1000)
        if (timeLeft in 0 until limit) {
            this.adjustDuration(context, prolongBy)
        }
    }

    /**
     * Checks if the [InteractiveSynchronousRunManager] is in one of the given [RunManagerStatus] and throws an exception, if not.
     *
     * @param status List of expected [RunManagerStatus].
     */
    private fun checkStatus(vararg status: RunManagerStatus) {
        if (this.status !in status) throw IllegalRunStateException(this.status)
    }

    private fun assureTaskRunning() {
        if (this.run.currentTask?.status != TaskRunStatus.RUNNING) throw IllegalStateException("Task not running")
    }

    private fun assureTaskPreparingOrRunning() {
        val status = this.run.currentTask?.status
        if (status != TaskRunStatus.RUNNING && status != TaskRunStatus.PREPARING) throw IllegalStateException("Task not preparing or running")
    }

    private fun assureNoRunningTask() {
        if (this.run.tasks.any { it.status == TaskRunStatus.RUNNING }) throw IllegalStateException("Task running!")
    }
}<|MERGE_RESOLUTION|>--- conflicted
+++ resolved
@@ -602,15 +602,9 @@
         }
 
         /** Case 2: Facilitates internal transition from RunManagerStatus.RUNNING_TASK to RunManagerStatus.TASK_ENDED due to timeout. */
-<<<<<<< HEAD
         if (this.run.currentTask?.status == TaskRunStatus.RUNNING) {
             val task = this.run.currentTask!!
-            val timeLeft = max(0L, task.duration * 1000L - (System.currentTimeMillis() - task.started!!))
-=======
-        if (this.status == RunManagerStatus.RUNNING_TASK) {
-            val task = this.run.lastTask!!
             val timeLeft = max(0L, task.duration * 1000L - (System.currentTimeMillis() - task.started!!) + InteractiveRunManager.COUNTDOWN_DURATION)
->>>>>>> a016462b
             if (timeLeft <= 0) {
                 this.stateLock.write {
                     task.end()
