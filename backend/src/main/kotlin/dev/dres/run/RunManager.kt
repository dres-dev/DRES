--- conflicted
+++ resolved
@@ -1,7 +1,7 @@
 package dev.dres.run
 
+import dev.dres.api.rest.types.WebSocketConnection
 import dev.dres.api.rest.RestApiRole
-import dev.dres.api.rest.types.WebSocketConnection
 import dev.dres.api.rest.types.run.websocket.ClientMessage
 import dev.dres.data.model.UID
 import dev.dres.data.model.competition.CompetitionDescription
@@ -9,7 +9,6 @@
 import dev.dres.data.model.run.CompetitionRun
 import dev.dres.data.model.run.Submission
 import dev.dres.data.model.run.SubmissionStatus
-import dev.dres.run.score.ScoreTimePoint
 import dev.dres.run.score.interfaces.TaskRunScorer
 import dev.dres.run.score.scoreboard.Scoreboard
 import dev.dres.run.updatables.ScoreboardsUpdatable
@@ -37,13 +36,10 @@
 
     /** The [ScoreboardsUpdatable] used to track the scores per team. */
     val scoreboards: ScoreboardsUpdatable
-<<<<<<< HEAD
-=======
 
     /** List of [ScoreTimePoint]s tracking the states of the different [Scoreboard]s over time*/
     val scoreHistory: List<ScoreTimePoint>
 
->>>>>>> 76a2b657
     /**
      * Reference to the currently active [TaskDescription].
      *
