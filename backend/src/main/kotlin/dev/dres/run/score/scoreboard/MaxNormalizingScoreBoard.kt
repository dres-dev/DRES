package dev.dres.run.score.scoreboard

import dev.dres.data.model.template.task.TaskTemplate
import dev.dres.data.model.template.team.Team
import dev.dres.data.model.template.team.TeamId
import dev.dres.data.model.run.AbstractInteractiveTask
import dev.dres.data.model.template.TemplateId
import dev.dres.run.score.interfaces.TaskScorer
import java.util.concurrent.ConcurrentHashMap
import kotlin.math.max

<<<<<<< HEAD
/**
 * A [Scoreboard] that keeps track of the maximum score per [TaskTemplate] as identified by it [TemplateId].
 *
 * @author Luca Rossett
 * @version 1.1.0
 */
class MaxNormalizingScoreBoard(override val name: String, teams: List<Team>, private val taskFilter: (TaskTemplate) -> Boolean, private val taskGroupName: String? = null, private val maxScoreNormalized: Double = 100.0) : Scoreboard {
=======
class MaxNormalizingScoreBoard(override val name: String, teams: List<Team>, private val taskFilter: (TaskDescription) -> Boolean, private val taskGroupName: String? = null, private val maxScoreNormalized: Double = 1000.0) : Scoreboard {
>>>>>>> 234ebbef

    /** Tracks the score per [TemplateId] (references a [TaskTemplate]). */
    private val scorePerTaskMap = ConcurrentHashMap<TemplateId, Map<TemplateId, Double>>()

    private val teamIds = teams.map { it.teamId }

    private fun overallScoreMap(): Map<TemplateId, Double> {
        val scoreSums = scorePerTaskMap.values
                .flatMap {it.entries} //all team to score pairs independent of task
                .groupBy { it.key } //individual scores per team
                .mapValues {
                    it.value.sumOf { i -> i.value }
                }

        val maxScore = max(1.0, scoreSums.values.maxOrNull() ?: return emptyMap())
        return scoreSums.mapValues { it.value * maxScoreNormalized / maxScore }
    }

    override fun scores(): List<Score> {
        val scores = overallScoreMap()
        return this.teamIds.map { Score(it, scores[it] ?: 0.0) }
    }

    override fun score(teamId: TeamId) = overallScoreMap()[teamId] ?: 0.0


    override fun update(scorers: Map<TemplateId, TaskScorer>) {
        this.scorePerTaskMap.clear()
        this.scorePerTaskMap.putAll(scorers.map {
            it.key to it.value.scores().groupBy { it.first }.mapValues {
                it.value.maxByOrNull { it.third }?.third ?: 0.0
            }
        }.toMap()
        )
    }

    override fun update(runs: List<AbstractInteractiveTask>) = update(
        runs.filter { taskFilter(it.template) && (it.started != null) }.associate { it.id to it.scorer }
    )

    override fun overview() = ScoreOverview(name, taskGroupName, scores())
}<|MERGE_RESOLUTION|>--- conflicted
+++ resolved
@@ -9,17 +9,13 @@
 import java.util.concurrent.ConcurrentHashMap
 import kotlin.math.max
 
-<<<<<<< HEAD
 /**
  * A [Scoreboard] that keeps track of the maximum score per [TaskTemplate] as identified by it [TemplateId].
  *
  * @author Luca Rossett
  * @version 1.1.0
  */
-class MaxNormalizingScoreBoard(override val name: String, teams: List<Team>, private val taskFilter: (TaskTemplate) -> Boolean, private val taskGroupName: String? = null, private val maxScoreNormalized: Double = 100.0) : Scoreboard {
-=======
-class MaxNormalizingScoreBoard(override val name: String, teams: List<Team>, private val taskFilter: (TaskDescription) -> Boolean, private val taskGroupName: String? = null, private val maxScoreNormalized: Double = 1000.0) : Scoreboard {
->>>>>>> 234ebbef
+class MaxNormalizingScoreBoard(override val name: String, teams: List<Team>, private val taskFilter: (TaskTemplate) -> Boolean, private val taskGroupName: String? = null, private val maxScoreNormalized: Double = 1000.0) : Scoreboard {
 
     /** Tracks the score per [TemplateId] (references a [TaskTemplate]). */
     private val scorePerTaskMap = ConcurrentHashMap<TemplateId, Map<TemplateId, Double>>()
