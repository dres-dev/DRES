--- conflicted
+++ resolved
@@ -18,13 +18,6 @@
      *
      * [RegexOption.CANON_EQ] is activated for both, regex and literals.
      */
-<<<<<<< HEAD
-    private val regexes = targets.map {
-        if(it.startsWith("\\") && it.endsWith("\\")) {
-            it.substring(1, it.length - 1).toRegex(RegexOption.CANON_EQ)
-        } else {
-            it.toRegex(setOf(RegexOption.CANON_EQ, RegexOption.LITERAL))
-=======
     private val regex = targets.map {
         when {
             it.startsWith("\\") && it.endsWith("\\") -> {
@@ -36,7 +29,6 @@
             else -> {
                 Regex(it, setOf(RegexOption.CANON_EQ, RegexOption.LITERAL))
             }
->>>>>>> 1f59b2c9
         }
     }
 
@@ -47,11 +39,7 @@
             return
         }
 
-<<<<<<< HEAD
-        if (regexes.any { submission.text matches it })  {
-=======
         if (regex.any { it matches submission.text })  {
->>>>>>> 1f59b2c9
             submission.status = SubmissionStatus.CORRECT
         } else {
             submission.status = SubmissionStatus.WRONG
