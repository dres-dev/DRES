package dev.dres.utilities

import com.github.kokorin.jaffree.StreamType
import com.github.kokorin.jaffree.ffmpeg.FFmpeg
import com.github.kokorin.jaffree.ffmpeg.FFmpegResult
import com.github.kokorin.jaffree.ffmpeg.UrlInput
import com.github.kokorin.jaffree.ffmpeg.UrlOutput
import com.github.kokorin.jaffree.ffprobe.FFprobe
import com.github.kokorin.jaffree.ffprobe.FFprobeResult
import dev.dres.DRES
import dev.dres.data.model.competition.CachedVideoItem
import org.slf4j.LoggerFactory
import org.slf4j.MarkerFactory
import java.io.File
import java.io.FileNotFoundException
import java.io.InputStream
import java.nio.file.Files
import java.nio.file.Path
import java.nio.file.Paths
import java.util.concurrent.*

object FFmpegUtil {

    /** Path to FFMPEG binary; TODO: Make configurable. */
    val ffmpegBin = when {
        Files.isDirectory(DRES.rootPath.parent.parent.parent.resolve("ext/ffmpeg")) -> DRES.rootPath.parent.parent.parent.resolve(
            "ext/ffmpeg"
        )
        Files.isDirectory(DRES.rootPath.parent.resolve("ffmpeg")) -> DRES.rootPath.parent.resolve("ffmpeg") /* Distribution */
        Files.isDirectory(Paths.get("ext/ffmpeg")) -> Paths.get("ext/ffmpeg")
        Files.isDirectory(Paths.get("ffmpeg")) -> Paths.get("ffmpeg")
        else -> throw IllegalStateException("Could not find valid FFmpeg binary path.")
    }

    private val logger = LoggerFactory.getLogger(this.javaClass)
    private val logMarker = MarkerFactory.getMarker("FFMPEG")

    private data class FrameRequest(val video: Path, val timecode: String, val outputImage: Path)

    private val frameRequestStack = ConcurrentLinkedDeque<FrameRequest>()

    private fun toMillisecondTimeStamp(ms: Long): String {
        val hours = ms / (1000 * 3600)
        val minutes = (ms % (1000 * 3600)) / (60_000)
        val seconds = (ms % 60_000) / 1000
        val milliseconds = ms % 1000

        return "$hours:$minutes:$seconds.$milliseconds"
    }

    private val numberOfProcessors = Runtime.getRuntime().availableProcessors()

    private val ffmpegThreadPool = ThreadPoolExecutor(
        1.coerceAtLeast(numberOfProcessors / 2),
        1.coerceAtLeast(numberOfProcessors / 2),
        1,
        TimeUnit.MINUTES,
        LinkedBlockingDeque(),
        NamedThreadFactory("FFmpegThreadPool")
    )


    private val extractedPaths = ConcurrentHashMap<Path, Future<Path?>>()

    fun executeFFmpegAsync(
        video: Path,
        timestamp: Long,
        outputImage: Path
    ) = extractedPaths.computeIfAbsent(outputImage) {

            ffmpegThreadPool.submit(Callable {
                if (Files.exists(it)) {
                    return@Callable it
                }

                FFmpeg.atPath(ffmpegBin)
                    .addInput(UrlInput.fromPath(video))
                    .addOutput(UrlOutput.toPath(it))
                    .setOverwriteOutput(true)
                    .addArguments("-ss", toMillisecondTimeStamp(timestamp))
                    .addArguments("-vframes", "1")
                    .addArguments("-filter:v", "scale=120:-1")
                    .setOutputListener { logger.debug(logMarker, it); true }
                    .execute()

                if (Files.exists(it)) {
                    extractedPaths.remove(it)
                    it
                } else {
                    null
                }
            }

<<<<<<< HEAD
            )
=======
    }

    init {
        frameExtractionManagementThread.start()
    }

    private fun toMillisecondTimeStamp(ms: Long): String {
        val hours = ms / (1000 * 3600)
        val minutes = (ms % (1000 * 3600)) / (60_000)
        val seconds = (ms % 60_000) / 1000
        val milliseconds = ms % 1000

        return "$hours:$minutes:$seconds.${"%03d".format(milliseconds)}"
    }
>>>>>>> 59d2b8bf

        }

    private fun extractFrameAsync(video: Path, timecode: String, outputImage: Path) =
        FFmpeg.atPath(ffmpegBin)
            .addInput(UrlInput.fromPath(video))
            .addOutput(UrlOutput.toPath(outputImage))
            .setOverwriteOutput(true)
            .addArguments("-ss", timecode)
            .addArguments("-vframes", "1")
            .addArguments("-filter:v", "scale=120:-1")
            .setOutputListener { logger.debug(logMarker, it); true }
            .executeAsync()


    fun extractFrame(video: Path, timecode: String, outputImage: Path) {
        val request = FrameRequest(video, timecode, outputImage)
        if (!Files.exists(outputImage) && !frameRequestStack.contains(request)) {
            frameRequestStack.push(request)
            logger.info(logMarker, "Enqueued frame request $request")
        }

    }

    fun extractFrame(video: Path, ms: Long, outputImage: Path) =
        extractFrame(video, toMillisecondTimeStamp(ms), outputImage)

    private fun extractFrameAsync(video: Path, ms: Long, outputImage: Path) {
        extractFrameAsync(video, toMillisecondTimeStamp(ms), outputImage)
    }

    fun extractSegment(video: Path, startTimecode: String, endTimecode: String, outputVideo: Path) {
        try {
            //semaphore.acquire()
            logger.info(
                logMarker,
                "Start rendering segment for video $video from $startTimecode to $endTimecode"
            )
            FFmpeg.atPath(ffmpegBin)
                .addInput(UrlInput.fromPath(video))
                .addOutput(UrlOutput.toPath(outputVideo))
                .setOverwriteOutput(true)
                .addArguments("-ss", startTimecode)
                .addArguments("-to", endTimecode)
                .addArguments("-c:v", "libx264")
                .addArguments("-c:a", "aac")
                .addArguments("-b:v", "2000k")
                .addArguments("-tune", "zerolatency")
                .addArguments("-preset", "slow")
                .setOutputListener { logger.debug(logMarker, it); true }
                .execute()
        } finally {
            //semaphore.release()
        }
    }

    fun prepareMediaSegmentTask(
        description: CachedVideoItem,
        collectionBasePath: String,
        cacheLocation: File
    ) {

        cacheLocation.mkdirs()

        val input = File(File(collectionBasePath), description.item.location).toPath()
        val output = File(cacheLocation, description.cacheItemName()).toPath()
        val range = description.temporalRange.toMilliseconds()

        extractSegment(
            input,
            toMillisecondTimeStamp(range.first),
            toMillisecondTimeStamp(range.second),
            output
        )

    }

    fun analyze(videoPath: Path, countFrames: Boolean = false): FFprobeResult =
        FFprobe.atPath(ffmpegBin)
            .setInput(videoPath)
            .setShowStreams(true)
            .setCountFrames(countFrames)
            .setSelectStreams(StreamType.VIDEO)
            .execute()

    fun stop() {
        ffmpegThreadPool.shutdown()
    }

}<|MERGE_RESOLUTION|>--- conflicted
+++ resolved
@@ -45,7 +45,7 @@
         val seconds = (ms % 60_000) / 1000
         val milliseconds = ms % 1000
 
-        return "$hours:$minutes:$seconds.$milliseconds"
+        return "$hours:$minutes:$seconds.${"%03d".format(milliseconds)}"
     }
 
     private val numberOfProcessors = Runtime.getRuntime().availableProcessors()
@@ -91,24 +91,7 @@
                 }
             }
 
-<<<<<<< HEAD
             )
-=======
-    }
-
-    init {
-        frameExtractionManagementThread.start()
-    }
-
-    private fun toMillisecondTimeStamp(ms: Long): String {
-        val hours = ms / (1000 * 3600)
-        val minutes = (ms % (1000 * 3600)) / (60_000)
-        val seconds = (ms % 60_000) / 1000
-        val milliseconds = ms % 1000
-
-        return "$hours:$minutes:$seconds.${"%03d".format(milliseconds)}"
-    }
->>>>>>> 59d2b8bf
 
         }
 
