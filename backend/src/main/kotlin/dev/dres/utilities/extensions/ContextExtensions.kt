--- conflicted
+++ resolved
@@ -127,15 +127,9 @@
     val userId = this.userId()
     val evaluationId = this.evaluationId()
     val manager = RunExecutor.managerForId(evaluationId) as? T ?: throw ErrorStatusException(404, "Evaluation $evaluationId not found.", this)
-<<<<<<< HEAD
-    return if (this.isJudge() && manager.template.judges.filter { it.userId eq userId }.isNotEmpty) {
-        manager
-    } else if (this.isParticipant() && manager.template.teams.flatMapDistinct { it.users }.filter { it.userId eq userId }.isNotEmpty) {
-=======
     return if (this.isJudge() && manager.template.judges.any { it == userId }) {
         manager
     } else if (this.isParticipant() && manager.template.teams.flatMap { it.users }.any { it.id == userId }) {
->>>>>>> 316ea060
         manager
     } else if (this.isAdmin()) {
         manager
