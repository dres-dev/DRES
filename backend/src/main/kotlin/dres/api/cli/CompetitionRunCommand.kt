package dres.api.cli

import com.fasterxml.jackson.databind.ObjectMapper
import com.fasterxml.jackson.module.kotlin.KotlinModule
import com.github.ajalt.clikt.core.CliktCommand
import com.github.ajalt.clikt.core.NoOpCliktCommand
import com.github.ajalt.clikt.core.subcommands
<<<<<<< HEAD
import com.github.ajalt.clikt.parameters.options.flag
import com.github.ajalt.clikt.parameters.options.multiple
import com.github.ajalt.clikt.parameters.options.option
import com.github.ajalt.clikt.parameters.options.required
import com.github.ajalt.clikt.parameters.types.long
import com.jakewharton.picnic.table
=======
import com.github.ajalt.clikt.parameters.options.convert
import com.github.ajalt.clikt.parameters.options.multiple
import com.github.ajalt.clikt.parameters.options.option
import com.github.ajalt.clikt.parameters.options.required
>>>>>>> 8c4161d9

import dres.data.dbo.DAO
import dres.data.model.UID
import dres.data.model.run.CompetitionRun
import dres.data.model.run.SubmissionStatus
import dres.run.RunExecutor
import dres.utilities.extensions.UID
import java.nio.file.Files
import java.nio.file.Paths
import java.nio.file.StandardOpenOption

class CompetitionRunCommand(internal val runs: DAO<CompetitionRun>) : NoOpCliktCommand(name = "run") {

    init {
        subcommands(OngoingCompetitionRunsCommand(), ListCompetitionRunsCommand(), DeleteRunCommand(), ExportRunCommand(), CompetitionRunsHistoryCommand(), ResetSubmissionStatusCommand())
    }

    /**
     * Helper class that contains all information regarding a [RunManager].
     */
    data class RunSummary(val id: String, val name: String, val description: String?, val task: String?)

    /**
     * Lists all ongoing competitions runs for the current DRES instance.
     */
    inner class OngoingCompetitionRunsCommand : CliktCommand(name = "ongoing", help = "Lists all ongoing competition runs.") {
        val plain by option("-p", "--plain", help = "Plain print. No fancy tables").flag(default = false)
        override fun run() {
            if (RunExecutor.managers().isEmpty()) {
                println("No runs are currently ongoing!")
                return
            }
<<<<<<< HEAD
            if (plain) {
                RunExecutor.managers().forEach {
                    println("${RunSummary(it.id, it.name, it.competitionDescription.description, it.currentTask?.name)} (${it.status})")
                }
            } else {
                table {
                    cellStyle {
                        border = true
                        paddingLeft = 1
                        paddingRight = 1
                    }
                    header {
                        row("id", "name", "description", "currentTask", "status")
                    }
                    body {
                        RunExecutor.managers().forEach {
                            row(it.id, it.name, it.competitionDescription.description, it.currentTask?.name
                                    ?: "N/A", it.status)
                        }
                    }
                }
=======
            RunExecutor.managers().forEach {
                println("${RunSummary(it.id.string, it.name, it.competitionDescription.description, it.currentTask?.name)} (${it.status})")
>>>>>>> 8c4161d9
            }
        }
    }

    /**
     * Lists all competition runs (ongoing and past) for the current DRES instance.
     */
    inner class ListCompetitionRunsCommand : CliktCommand(name = "list", help = "Lists all (ongoing and past) competition runs.") {
        val plain by option("-p", "--plain", help = "Plain print. No fancy tables").flag(default = false)
        override fun run() {
<<<<<<< HEAD
            if (plain) {
                this@CompetitionRunCommand.runs.forEach {
                    println("${RunSummary(it.id, it.name, it.competitionDescription.description, it.lastTask?.task?.name)}")
                }
            } else {
                table {
                    cellStyle {
                        border = true
                        paddingLeft = 1
                        paddingRight = 1
                    }
                    header {
                        row("id", "name", "description", "lastTask", "status")
                    }
                    body {
                        this@CompetitionRunCommand.runs.forEach {
                            val status = if(it.hasStarted && !it.hasEnded && !it.isRunning){
                                "started"
                            }else if(it.hasStarted && !it.hasEnded && it.isRunning){
                                "running"
                            }else if(it.hasEnded){
                                "ended"
                            }else if(!it.hasStarted){
                                "idle"
                            }else{
                                "unkown"
                            }
                            row(it.id, it.name, it.competitionDescription.description, it.lastTask?.task?.name
                                    ?: "N/A", status)
                        }
                    }
                }
=======
            this@CompetitionRunCommand.runs.forEach {
                println("${RunSummary(it.id.string, it.name, it.competitionDescription.description, it.lastTask?.task?.name)}")
>>>>>>> 8c4161d9
            }
        }
    }

    /**
     * Deletes a selected competition run for the current DRES instance.
     */
<<<<<<< HEAD
    inner class DeleteRunCommand : CliktCommand(name = "delete", help = "Deletes an existing competition run.") {
        private val id: Long by option("-r", "--run").long().required()
=======
    inner class DeleteRunCommand: CliktCommand(name = "delete", help = "Deletes an existing competition run.") {
        private val id: UID by option("-r", "--run").convert { it.UID() }.required()
>>>>>>> 8c4161d9
        override fun run() {
            if (RunExecutor.managers().any { it.id == id }) {
                println("Run with ID $id could not be deleted because it is still running! Terminate it and try again.")
                return
            }

            val deleted = this@CompetitionRunCommand.runs.delete(this.id)
            if (deleted != null) {
                println("Run $deleted deleted successfully!")
            } else {
                println("Run with ID $id could not be deleted because it doesn't exist!")
            }
        }
    }

    /**
     * Exports a specific competition run as JSON.
     */
<<<<<<< HEAD
    inner class ExportRunCommand : CliktCommand(name = "export", help = "Exports the competition run as JSON.") {
        private val id: Long by option("-r", "--run").long().required()
=======
    inner class ExportRunCommand: CliktCommand(name = "export", help = "Exports the competition run as JSON.") {
        private val id: UID by option("-r", "--run").convert { it.UID() }.required()
>>>>>>> 8c4161d9
        private val path: String by option("-o", "--output").required()
        override fun run() {
            val run = this@CompetitionRunCommand.runs[this.id]
            if (run == null) {
                println("Run does not seem to exist.")
                return
            }

            val path = Paths.get(this.path)
            val mapper = ObjectMapper()
            mapper.registerModule(KotlinModule())
            Files.newBufferedWriter(path, StandardOpenOption.WRITE, StandardOpenOption.CREATE).use {
                mapper.writeValue(it, run)
            }
            println("Successfully wrote run ${run.id} to $path.")
        }
    }

//    /**
//     * Exports a specific competition run as JSON.
//     */
//    inner class ExportLogsCommand: CliktCommand(name = "exportLogs", help = "Exports just the interaction logs of the competition run as JSON.") {
//        private val id: Long by option("-r", "--run").long().required()
//        private val path: String by option("-o", "--output").required()
//        override fun run() {
//            val run = this@CompetitionRunCommand.runs[this.id]
//            if (run == null) {
//                println("Run does not seem to exist.")
//                return
//            }
//
//            val path = Paths.get(this.path)
//            val mapper = ObjectMapper()
//            mapper.registerModule(KotlinModule())
//
//            val resultLogs = run.runs.flatMap { it.data.sessionQueryResultLogs.values }.flatten()
//            val interactionLogs = run.runs.flatMap { it.data.sessionQueryEventLogs.values }.flatten()
//
//            Files.newBufferedWriter(path, StandardOpenOption.WRITE, StandardOpenOption.CREATE).use {
//                it.appendln(mapper.writeValueAsString(resultLogs))
//                it.newLine()
//                it.appendln(mapper.writeValueAsString(interactionLogs))
//            }
//            println("Successfully wrote run ${run.id} to $path.")
//        }
//    }


    inner class CompetitionRunsHistoryCommand : CliktCommand(name = "history", help = "Lists past Competition Runs") {
        // TODO fancification with table

        override fun run() {

            this@CompetitionRunCommand.runs.forEach {

                println(it.name)

                println("Teams:")
                it.competitionDescription.teams.forEach {
                    println(it)
                }

                println()
                println("All Tasks:")
                it.competitionDescription.tasks.forEach {
                    println(it)
                }

                println()
                println("Evaluated Tasks:")
                it.runs.forEach {
                    println(it.task)

                    println("Submissions")
                    it.submissions.forEach { println(it) }
                }
                println()
            }

        }

    }


    inner class ResetSubmissionStatusCommand : NoOpCliktCommand(name = "resetSubmission", help = "Resets Submission Status to INDETERMINATE") {

        init {
            subcommands(ResetSingleSubmissionStatusCommand(), ResetTaskSubmissionStatusCommand(), ResetTaskGroupSubmissionStatusCommand())
        }


        inner class ResetSingleSubmissionStatusCommand : CliktCommand(name = "submission", help = "Resets the status of individual submissions") {

            private val runId: UID by option("-r", "--run", help = "Id of the run").convert { it.UID() }.required()
            private val ids: List<String> by option("-i", "--ids", help = "UIDs of the submissions to reset").multiple()

            override fun run() {

                val run = this@CompetitionRunCommand.runs[this.runId]
                if (run == null) {
                    println("Run does not seem to exist.")
                    return
                }

                val submissions = run.runs.flatMap { it.submissions }.filter { it.uid in ids }
                submissions.forEach { it.status = SubmissionStatus.INDETERMINATE }

                this@CompetitionRunCommand.runs.update(run)

                println("reset ${submissions.size} submissions")

            }
        }

        inner class ResetTaskSubmissionStatusCommand : CliktCommand(name = "task", help = "Resets the status of all submissions of specified tasks") {

            private val runId: UID by option("-r", "--run", help = "Id of the run").convert { it.UID() }.required()
            private val ids: List<String> by option("-i", "--ids", help = "UIDs of the tasks to reset").multiple()

            override fun run() {

                val run = this@CompetitionRunCommand.runs[this.runId]
                if (run == null) {
                    println("Run does not seem to exist.")
                    return
                }

                val submissions = run.runs.filter { it.uid in ids }.flatMap { it.submissions }
                submissions.forEach { it.status = SubmissionStatus.INDETERMINATE }

                this@CompetitionRunCommand.runs.update(run)

                println("reset ${submissions.size} submissions")

            }
        }

        inner class ResetTaskGroupSubmissionStatusCommand : CliktCommand(name = "taskGroup", help = "Resets the status all submissions for tasks within a task group") {

            private val runId: UID by option("-r", "--run", help = "Id of the run").convert { it.UID() }.required()
            private val taskGroup: String by option("-g", "--taskGroup", help = "Name of the Task Group to reset").required()

            override fun run() {

                val run = this@CompetitionRunCommand.runs[this.runId]
                if (run == null) {
                    println("Run does not seem to exist.")
                    return
                }

                val submissions = run.runs.filter { it.task.taskGroup.name == taskGroup }.flatMap { it.submissions }
                submissions.forEach { it.status = SubmissionStatus.INDETERMINATE }

                this@CompetitionRunCommand.runs.update(run)

                println("reset ${submissions.size} submissions")

            }
        }

    }


}<|MERGE_RESOLUTION|>--- conflicted
+++ resolved
@@ -5,19 +5,13 @@
 import com.github.ajalt.clikt.core.CliktCommand
 import com.github.ajalt.clikt.core.NoOpCliktCommand
 import com.github.ajalt.clikt.core.subcommands
-<<<<<<< HEAD
 import com.github.ajalt.clikt.parameters.options.flag
+import com.github.ajalt.clikt.parameters.options.convert
 import com.github.ajalt.clikt.parameters.options.multiple
 import com.github.ajalt.clikt.parameters.options.option
 import com.github.ajalt.clikt.parameters.options.required
 import com.github.ajalt.clikt.parameters.types.long
 import com.jakewharton.picnic.table
-=======
-import com.github.ajalt.clikt.parameters.options.convert
-import com.github.ajalt.clikt.parameters.options.multiple
-import com.github.ajalt.clikt.parameters.options.option
-import com.github.ajalt.clikt.parameters.options.required
->>>>>>> 8c4161d9
 
 import dres.data.dbo.DAO
 import dres.data.model.UID
@@ -50,10 +44,9 @@
                 println("No runs are currently ongoing!")
                 return
             }
-<<<<<<< HEAD
             if (plain) {
                 RunExecutor.managers().forEach {
-                    println("${RunSummary(it.id, it.name, it.competitionDescription.description, it.currentTask?.name)} (${it.status})")
+                    println("${RunSummary(it.id.string, it.name, it.competitionDescription.description, it.currentTask?.name)} (${it.status})")
                 }
             } else {
                 table {
@@ -72,10 +65,6 @@
                         }
                     }
                 }
-=======
-            RunExecutor.managers().forEach {
-                println("${RunSummary(it.id.string, it.name, it.competitionDescription.description, it.currentTask?.name)} (${it.status})")
->>>>>>> 8c4161d9
             }
         }
     }
@@ -86,10 +75,9 @@
     inner class ListCompetitionRunsCommand : CliktCommand(name = "list", help = "Lists all (ongoing and past) competition runs.") {
         val plain by option("-p", "--plain", help = "Plain print. No fancy tables").flag(default = false)
         override fun run() {
-<<<<<<< HEAD
             if (plain) {
                 this@CompetitionRunCommand.runs.forEach {
-                    println("${RunSummary(it.id, it.name, it.competitionDescription.description, it.lastTask?.task?.name)}")
+                    println("${RunSummary(it.id.string, it.name, it.competitionDescription.description, it.lastTask?.task?.name)}")
                 }
             } else {
                 table {
@@ -119,10 +107,6 @@
                         }
                     }
                 }
-=======
-            this@CompetitionRunCommand.runs.forEach {
-                println("${RunSummary(it.id.string, it.name, it.competitionDescription.description, it.lastTask?.task?.name)}")
->>>>>>> 8c4161d9
             }
         }
     }
@@ -130,13 +114,8 @@
     /**
      * Deletes a selected competition run for the current DRES instance.
      */
-<<<<<<< HEAD
-    inner class DeleteRunCommand : CliktCommand(name = "delete", help = "Deletes an existing competition run.") {
-        private val id: Long by option("-r", "--run").long().required()
-=======
     inner class DeleteRunCommand: CliktCommand(name = "delete", help = "Deletes an existing competition run.") {
         private val id: UID by option("-r", "--run").convert { it.UID() }.required()
->>>>>>> 8c4161d9
         override fun run() {
             if (RunExecutor.managers().any { it.id == id }) {
                 println("Run with ID $id could not be deleted because it is still running! Terminate it and try again.")
@@ -155,13 +134,8 @@
     /**
      * Exports a specific competition run as JSON.
      */
-<<<<<<< HEAD
-    inner class ExportRunCommand : CliktCommand(name = "export", help = "Exports the competition run as JSON.") {
-        private val id: Long by option("-r", "--run").long().required()
-=======
     inner class ExportRunCommand: CliktCommand(name = "export", help = "Exports the competition run as JSON.") {
         private val id: UID by option("-r", "--run").convert { it.UID() }.required()
->>>>>>> 8c4161d9
         private val path: String by option("-o", "--output").required()
         override fun run() {
             val run = this@CompetitionRunCommand.runs[this.id]
