package dres.api.rest

import dres.api.rest.handler.*
import dres.data.dbo.DataAccessLayer
import dres.data.model.Config
import io.javalin.Javalin
import io.javalin.apibuilder.ApiBuilder.*
import io.javalin.core.security.SecurityUtil.roles
import io.javalin.plugin.openapi.OpenApiOptions
import io.javalin.plugin.openapi.OpenApiPlugin
import io.javalin.plugin.openapi.ui.ReDocOptions
import io.javalin.plugin.openapi.ui.SwaggerOptions
import io.swagger.v3.oas.models.info.Info
import org.eclipse.jetty.alpn.server.ALPNServerConnectionFactory
import org.eclipse.jetty.http2.HTTP2Cipher
import org.eclipse.jetty.http2.server.HTTP2ServerConnectionFactory
import org.eclipse.jetty.server.*
import org.eclipse.jetty.server.session.DefaultSessionCache
import org.eclipse.jetty.server.session.FileSessionDataStore
import org.eclipse.jetty.server.session.SessionHandler
import org.eclipse.jetty.util.ssl.SslContextFactory
import java.io.File

object RestApi {

    private var javalin: Javalin? = null

    fun init(config: Config, dataAccessLayer: DataAccessLayer) {


        val apiRestHandlers = listOf(
                GetVersionHandler(), LoginHandler(dataAccessLayer.users),
                LogoutHandler(), ListUsersHandler(dataAccessLayer.users),
                CurrentUsersHandler(dataAccessLayer.users),
                GetFrameHandler(dataAccessLayer.collections, dataAccessLayer.mediaItems),
<<<<<<< HEAD
                ListCompetitionHandler(dataAccessLayer.competitions), GetCompetitionHandler(dataAccessLayer.competitions), ListTeamHandler(dataAccessLayer.competitions), ListTaskHandler(dataAccessLayer.competitions))
=======
                ListCompetitionHandler(dataAccessLayer.competitions),
                GetCompetitionHandler(dataAccessLayer.competitions),
                CreateCompetitionHandler(dataAccessLayer.competitions),
                DeleteCompetitionHandler(dataAccessLayer.competitions)
        )
>>>>>>> 8b07ad26

        javalin = Javalin.create {
            it.enableCorsForAllOrigins()
            it.server { setupHttpServer(config) }
            it.registerPlugin(getConfiguredOpenApiPlugin())
            it.defaultContentType = "application/json"
            it.sessionHandler(::fileSessionHandler)
            it.accessManager(AccessManager::manage)

        }.routes {
            path("api") {
                apiRestHandlers.forEach {handler ->
                    path(handler.route){
                        val permittedRoles = if (handler is AccessManagedRestHandler) {
                            handler.permittedRoles
                        } else {
                            roles(RestApiRole.ANYONE)
                        }

                        if (handler is GetRestHandler<*>){
                            get(handler::get, permittedRoles)
                        }

                        if (handler is PostRestHandler<*>){
                            post(handler::post, permittedRoles)
                        }

                        if (handler is PatchRestHandler<*>){
                            patch(handler::patch, permittedRoles)
                        }

                        if (handler is DeleteRestHandler<*>){
                            delete(handler::delete, permittedRoles)
                        }
                    }
                }
            }
        }.before {
            //TODO log request
        }.exception(Exception::class.java)
        { e, _ -> e.printStackTrace() }.start(config.httpPort)
    }

    fun stop() {
        javalin?.stop()
        javalin = null
    }

    private fun getConfiguredOpenApiPlugin() = OpenApiPlugin(
            OpenApiOptions(
                    Info().apply {
                        title("DRES API")
                        version("1.0")
                        description("API for DRES (Distributed Retrieval Evaluation Server), Version 1.0")
                    }
            ).apply {
                path("/swagger-docs") // endpoint for OpenAPI json
                swagger(SwaggerOptions("/swagger-ui")) // endpoint for swagger-ui
                reDoc(ReDocOptions("/redoc")) // endpoint for redoc
                activateAnnotationScanningFor("dres.api.rest.handler")
            }
    )

    private fun fileSessionHandler() = SessionHandler().apply {
        sessionCache = DefaultSessionCache(this).apply {
            sessionDataStore = FileSessionDataStore().apply {
                val baseDir = File(".")
                this.storeDir = File(baseDir, "session-store").apply { mkdir() }
            }
        }
    }

    private fun setupHttpServer(config: Config): Server {

        val httpConfig = HttpConfiguration().apply {
            sendServerVersion = false
            sendXPoweredBy = false
            secureScheme = "https"
            securePort = config.httpsPort
        }

        val httpsConfig = HttpConfiguration(httpConfig).apply {
            addCustomizer(SecureRequestCustomizer())
        }

        val alpn = ALPNServerConnectionFactory().apply {
            defaultProtocol = "h2"
        }

        val sslContextFactory = SslContextFactory.Server().apply {
            keyStorePath = config.keystorePath
            setKeyStorePassword(config.keystorePassword)
            cipherComparator = HTTP2Cipher.COMPARATOR
            provider = "Conscrypt"
        }

        val ssl = SslConnectionFactory(sslContextFactory, alpn.protocol)

        val http2 = HTTP2ServerConnectionFactory(httpsConfig)

        val fallback = HttpConnectionFactory(httpsConfig)


        return Server().apply {
            //HTTP Connector
            addConnector(ServerConnector(server, HttpConnectionFactory(httpConfig), HTTP2ServerConnectionFactory(httpConfig)).apply {
                port = config.httpPort
            })
            // HTTPS Connector
            addConnector(ServerConnector(server, ssl, alpn, http2, fallback).apply {
                port = config.httpsPort
            })
        }


    }



}<|MERGE_RESOLUTION|>--- conflicted
+++ resolved
@@ -33,15 +33,11 @@
                 LogoutHandler(), ListUsersHandler(dataAccessLayer.users),
                 CurrentUsersHandler(dataAccessLayer.users),
                 GetFrameHandler(dataAccessLayer.collections, dataAccessLayer.mediaItems),
-<<<<<<< HEAD
-                ListCompetitionHandler(dataAccessLayer.competitions), GetCompetitionHandler(dataAccessLayer.competitions), ListTeamHandler(dataAccessLayer.competitions), ListTaskHandler(dataAccessLayer.competitions))
-=======
-                ListCompetitionHandler(dataAccessLayer.competitions),
-                GetCompetitionHandler(dataAccessLayer.competitions),
-                CreateCompetitionHandler(dataAccessLayer.competitions),
+                ListCompetitionHandler(dataAccessLayer.competitions), GetCompetitionHandler(dataAccessLayer.competitions),
+                ListTeamHandler(dataAccessLayer.competitions), ListTaskHandler(dataAccessLayer.competitions), CreateCompetitionHandler(dataAccessLayer.competitions),
                 DeleteCompetitionHandler(dataAccessLayer.competitions)
-        )
->>>>>>> 8b07ad26
+
+                )
 
         javalin = Javalin.create {
             it.enableCorsForAllOrigins()
@@ -52,9 +48,12 @@
             it.accessManager(AccessManager::manage)
 
         }.routes {
+
             path("api") {
+
                 apiRestHandlers.forEach {handler ->
                     path(handler.route){
+
                         val permittedRoles = if (handler is AccessManagedRestHandler) {
                             handler.permittedRoles
                         } else {
@@ -76,9 +75,13 @@
                         if (handler is DeleteRestHandler<*>){
                             delete(handler::delete, permittedRoles)
                         }
+
                     }
                 }
+
             }
+
+
         }.before {
             //TODO log request
         }.exception(Exception::class.java)
