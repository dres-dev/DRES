package dres.api.rest.handler

import dres.api.rest.RestApiRole
import dres.api.rest.types.status.ErrorStatus
<<<<<<< HEAD
import dres.api.rest.types.status.ErrorStatusException
=======
import dres.api.rest.types.status.SuccessStatus
>>>>>>> 8b07ad26
import dres.data.dbo.DAO
import dres.data.model.competition.Competition
import dres.data.model.competition.Task
import dres.data.model.competition.Team
import io.javalin.core.security.Role
import io.javalin.http.BadRequestResponse
import io.javalin.http.Context
<<<<<<< HEAD
import io.javalin.plugin.openapi.annotations.OpenApi
import io.javalin.plugin.openapi.annotations.OpenApiContent
import io.javalin.plugin.openapi.annotations.OpenApiParam
import io.javalin.plugin.openapi.annotations.OpenApiResponse
import java.lang.Exception
=======
import io.javalin.plugin.openapi.annotations.*
>>>>>>> 8b07ad26

abstract class CompetitionHandler(protected val competitions: DAO<Competition>) : RestHandler, AccessManagedRestHandler {

    override val permittedRoles: Set<Role> = setOf(RestApiRole.ADMIN)

    private fun competitionId(ctx: Context): Long =
            ctx.pathParamMap().getOrElse("competitionId") {
                throw ErrorStatusException(404, "Parameter 'competitionId' is missing!'")
            }.toLong()

    private fun competitionById(id: Long): Competition =
            competitions[id] ?: throw ErrorStatusException(404, "Competition with ID $id not found.'")

    protected fun competitionFromContext(ctx: Context): Competition = competitionById(competitionId(ctx))

}

data class CompetitionOverview(val id: Long, val name: String, val description: String, val taskCount: Int, val teamCount: Int) {
    companion object {
        fun of(competition: Competition): CompetitionOverview = CompetitionOverview(competition.id, competition.name, competition.description
                ?: "", competition.tasks.size, competition.teams.size)
    }
}

class ListCompetitionHandler(competitions: DAO<Competition>) : CompetitionHandler(competitions), GetRestHandler<List<CompetitionOverview>> {

    @OpenApi(
            summary = "Lists an overview of all available competitions with basic information about their content.",
            path = "/api/competition",
            tags = ["Competition"],
            responses = [
                OpenApiResponse("200", [OpenApiContent(Array<CompetitionOverview>::class)]),
                OpenApiResponse("401", [OpenApiContent(ErrorStatus::class)])
            ]
    )
    override fun doGet(ctx: Context)  = competitions.map { CompetitionOverview.of(it) }

    override val route: String = "competition"
}

class GetCompetitionHandler(competitions: DAO<Competition>) : CompetitionHandler(competitions), GetRestHandler<Competition> {

    @OpenApi(
            summary = "Loads the detailed definition of a specific competition.",
            path = "/api/competition/:competitionId",
            pathParams = [OpenApiParam("competitionId", Long::class, "Competition ID")],
            tags = ["Competition"],
            responses = [
                OpenApiResponse("200", [OpenApiContent(Competition::class)]),
                OpenApiResponse("400", [OpenApiContent(ErrorStatus::class)]),
                OpenApiResponse("401", [OpenApiContent(ErrorStatus::class)]),
                OpenApiResponse("404", [OpenApiContent(ErrorStatus::class)])
            ]
    )
    override fun doGet(ctx: Context) = competitionFromContext(ctx)

    override val route: String = "competition/:competitionId"
}

class ListTeamHandler(competitions: DAO<Competition>) : CompetitionHandler(competitions), GetRestHandler<List<Team>> {

    override val route: String = "competition/:competitionId/team"

    @OpenApi(
            summary = "Lists the Teams of a specific competition.",
            path = "/api/competition/:competitionId/team",
            pathParams = [OpenApiParam("competitionId", Long::class, "Competition ID")],
            tags = ["Competition"],
            responses = [
                OpenApiResponse("200", [OpenApiContent(Array<Team>::class)]),
                OpenApiResponse("400", [OpenApiContent(ErrorStatus::class)]),
                OpenApiResponse("401", [OpenApiContent(ErrorStatus::class)]),
                OpenApiResponse("404", [OpenApiContent(ErrorStatus::class)])
            ]
    )
    override fun doGet(ctx: Context) = competitionFromContext(ctx).teams


<<<<<<< HEAD
}

class ListTaskHandler(competitions: DAO<Competition>) : CompetitionHandler(competitions), GetRestHandler<List<Task>> {

    override val route: String = "competition/:competitionId/task"

    @OpenApi(
            summary = "Lists the Tasks of a specific competition.",
            path = "/api/competition/:competitionId/task",
            pathParams = [OpenApiParam("competitionId", Long::class, "Competition ID")],
            tags = ["Competition"],
            responses = [
                OpenApiResponse("200", [OpenApiContent(Array<Task>::class)]),
=======
    override val route: String = "competition/get/:competitionId"
}

class CreateCompetitionHandler(competitions: DAO<Competition>) : CompetitionHandler(competitions), PostRestHandler {
    @OpenApi(
            summary = "Creates a new competition.",
            path = "/api/competition/create", method = HttpMethod.POST,
            requestBody = OpenApiRequestBody([OpenApiContent(CompetitionOverview::class)]),
            tags = ["Competition"],
            responses = [
                OpenApiResponse("200", [OpenApiContent(Competition::class)]),
                OpenApiResponse("400", [OpenApiContent(ErrorStatus::class)]),
                OpenApiResponse("401", [OpenApiContent(ErrorStatus::class)]),
                OpenApiResponse("404", [OpenApiContent(ErrorStatus::class)])
            ]
    )
    override fun post(ctx: Context) {
        val createRequest = try {
            ctx.bodyAsClass(CompetitionOverview::class.java)
        }catch (e: BadRequestResponse){
            ctx.status(400).json(ErrorStatus("Invalid parameters. This is a programmers error!"))
            return
        }

        val competition = Competition(-1L, createRequest.name, createRequest.description, emptyList(), emptyList())
        val competitionId = this.competitions.append(competition)
        ctx.json(SuccessStatus("Competition with ID $competitionId was created."))
    }

    override val route: String = "competition/create"
}


class DeleteCompetitionHandler(competitions: DAO<Competition>) : CompetitionHandler(competitions), DeleteRestHandler {
    @OpenApi(
            summary = "Deletes the competition with the given competition ID.",
            path = "/api/competition/delete/:competitionId", method = HttpMethod.DELETE,
            pathParams = [OpenApiParam("competitionId", Long::class, "Competition ID")],
            tags = ["Competition"],
            responses = [
                OpenApiResponse("200", [OpenApiContent(Competition::class)]),
>>>>>>> 8b07ad26
                OpenApiResponse("400", [OpenApiContent(ErrorStatus::class)]),
                OpenApiResponse("401", [OpenApiContent(ErrorStatus::class)]),
                OpenApiResponse("404", [OpenApiContent(ErrorStatus::class)])
            ]
    )
<<<<<<< HEAD

    override fun doGet(ctx: Context) = competitionFromContext(ctx).tasks

=======
    override fun delete(ctx: Context) {
        val competitionId = ctx.pathParamMap().getOrElse("competitionId") {
            ctx.status(400).json(ErrorStatus("Parameter 'competitionId' is missing!'"))
            return
        }.toLong()

        val competition = this.competitions.delete(competitionId)
        if (competition == null){
            ctx.status(404).json(ErrorStatus("Competition with ID $competitionId not found.'"))
            return
        }

        ctx.json(SuccessStatus("Competition with ID $competitionId was deleted."))
    }

    override val route: String = "competition/delete/:competitionId"
}



data class CompetitionOverview(val id: Long, val name: String, val description: String, val taskCount: Int, val teamCount: Int) {
    companion object {
        fun of(competition: Competition) : CompetitionOverview = CompetitionOverview(competition.id, competition.name, competition.description ?: "", competition.tasks.size, competition.teams.size)
    }
>>>>>>> 8b07ad26
}<|MERGE_RESOLUTION|>--- conflicted
+++ resolved
@@ -2,11 +2,8 @@
 
 import dres.api.rest.RestApiRole
 import dres.api.rest.types.status.ErrorStatus
-<<<<<<< HEAD
 import dres.api.rest.types.status.ErrorStatusException
-=======
 import dres.api.rest.types.status.SuccessStatus
->>>>>>> 8b07ad26
 import dres.data.dbo.DAO
 import dres.data.model.competition.Competition
 import dres.data.model.competition.Task
@@ -14,15 +11,7 @@
 import io.javalin.core.security.Role
 import io.javalin.http.BadRequestResponse
 import io.javalin.http.Context
-<<<<<<< HEAD
-import io.javalin.plugin.openapi.annotations.OpenApi
-import io.javalin.plugin.openapi.annotations.OpenApiContent
-import io.javalin.plugin.openapi.annotations.OpenApiParam
-import io.javalin.plugin.openapi.annotations.OpenApiResponse
-import java.lang.Exception
-=======
 import io.javalin.plugin.openapi.annotations.*
->>>>>>> 8b07ad26
 
 abstract class CompetitionHandler(protected val competitions: DAO<Competition>) : RestHandler, AccessManagedRestHandler {
 
@@ -101,7 +90,6 @@
     override fun doGet(ctx: Context) = competitionFromContext(ctx).teams
 
 
-<<<<<<< HEAD
 }
 
 class ListTaskHandler(competitions: DAO<Competition>) : CompetitionHandler(competitions), GetRestHandler<List<Task>> {
@@ -115,82 +103,66 @@
             tags = ["Competition"],
             responses = [
                 OpenApiResponse("200", [OpenApiContent(Array<Task>::class)]),
-=======
-    override val route: String = "competition/get/:competitionId"
-}
-
-class CreateCompetitionHandler(competitions: DAO<Competition>) : CompetitionHandler(competitions), PostRestHandler {
-    @OpenApi(
-            summary = "Creates a new competition.",
-            path = "/api/competition/create", method = HttpMethod.POST,
-            requestBody = OpenApiRequestBody([OpenApiContent(CompetitionOverview::class)]),
-            tags = ["Competition"],
-            responses = [
-                OpenApiResponse("200", [OpenApiContent(Competition::class)]),
                 OpenApiResponse("400", [OpenApiContent(ErrorStatus::class)]),
                 OpenApiResponse("401", [OpenApiContent(ErrorStatus::class)]),
                 OpenApiResponse("404", [OpenApiContent(ErrorStatus::class)])
             ]
     )
-    override fun post(ctx: Context) {
-        val createRequest = try {
-            ctx.bodyAsClass(CompetitionOverview::class.java)
-        }catch (e: BadRequestResponse){
-            ctx.status(400).json(ErrorStatus("Invalid parameters. This is a programmers error!"))
-            return
-        }
 
-        val competition = Competition(-1L, createRequest.name, createRequest.description, emptyList(), emptyList())
-        val competitionId = this.competitions.append(competition)
-        ctx.json(SuccessStatus("Competition with ID $competitionId was created."))
-    }
+    override fun doGet(ctx: Context) = competitionFromContext(ctx).tasks
 
-    override val route: String = "competition/create"
 }
 
-
-class DeleteCompetitionHandler(competitions: DAO<Competition>) : CompetitionHandler(competitions), DeleteRestHandler {
+class CreateCompetitionHandler(competitions: DAO<Competition>) : CompetitionHandler(competitions), PostRestHandler<SuccessStatus> {
     @OpenApi(
-            summary = "Deletes the competition with the given competition ID.",
-            path = "/api/competition/delete/:competitionId", method = HttpMethod.DELETE,
-            pathParams = [OpenApiParam("competitionId", Long::class, "Competition ID")],
+            summary = "Creates a new competition.",
+            path = "/api/competition", method = HttpMethod.POST,
+            requestBody = OpenApiRequestBody([OpenApiContent(CompetitionOverview::class)]),
             tags = ["Competition"],
             responses = [
-                OpenApiResponse("200", [OpenApiContent(Competition::class)]),
->>>>>>> 8b07ad26
+                OpenApiResponse("200", [OpenApiContent(SuccessStatus::class)]),
                 OpenApiResponse("400", [OpenApiContent(ErrorStatus::class)]),
                 OpenApiResponse("401", [OpenApiContent(ErrorStatus::class)]),
                 OpenApiResponse("404", [OpenApiContent(ErrorStatus::class)])
             ]
     )
-<<<<<<< HEAD
+    override fun doPost(ctx: Context): SuccessStatus {
+        val createRequest = try {
+            ctx.bodyAsClass(CompetitionOverview::class.java)
+        }catch (e: BadRequestResponse){
+            throw ErrorStatusException(400, "Invalid parameters. This is a programmers error!")
 
-    override fun doGet(ctx: Context) = competitionFromContext(ctx).tasks
-
-=======
-    override fun delete(ctx: Context) {
-        val competitionId = ctx.pathParamMap().getOrElse("competitionId") {
-            ctx.status(400).json(ErrorStatus("Parameter 'competitionId' is missing!'"))
-            return
-        }.toLong()
-
-        val competition = this.competitions.delete(competitionId)
-        if (competition == null){
-            ctx.status(404).json(ErrorStatus("Competition with ID $competitionId not found.'"))
-            return
         }
 
-        ctx.json(SuccessStatus("Competition with ID $competitionId was deleted."))
+        val competition = Competition(-1L, createRequest.name, createRequest.description, emptyList(), emptyList())
+        val competitionId = this.competitions.append(competition)
+        return SuccessStatus("Competition with ID $competitionId was created.")
     }
 
-    override val route: String = "competition/delete/:competitionId"
+    override val route: String = "competition"
 }
 
 
+class DeleteCompetitionHandler(competitions: DAO<Competition>) : CompetitionHandler(competitions), DeleteRestHandler<SuccessStatus> {
+    @OpenApi(
+            summary = "Deletes the competition with the given competition ID.",
+            path = "/api/competition/:competitionId", method = HttpMethod.DELETE,
+            pathParams = [OpenApiParam("competitionId", Long::class, "Competition ID")],
+            tags = ["Competition"],
+            responses = [
+                OpenApiResponse("200", [OpenApiContent(SuccessStatus::class)]),
+                OpenApiResponse("400", [OpenApiContent(ErrorStatus::class)]),
+                OpenApiResponse("401", [OpenApiContent(ErrorStatus::class)]),
+                OpenApiResponse("404", [OpenApiContent(ErrorStatus::class)])
+            ]
+    )
+    override fun doDelete(ctx: Context): SuccessStatus {
+        val competitionToDelete = competitionFromContext(ctx)
 
-data class CompetitionOverview(val id: Long, val name: String, val description: String, val taskCount: Int, val teamCount: Int) {
-    companion object {
-        fun of(competition: Competition) : CompetitionOverview = CompetitionOverview(competition.id, competition.name, competition.description ?: "", competition.tasks.size, competition.teams.size)
+        val competition = this.competitions.delete(competitionToDelete.id)
+        return SuccessStatus("Competition with ID ${competitionToDelete.id} was deleted.")
     }
->>>>>>> 8b07ad26
-}+
+    override val route: String = "competition/:competitionId"
+}
+
