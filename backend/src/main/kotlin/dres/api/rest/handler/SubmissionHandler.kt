--- conflicted
+++ resolved
@@ -11,7 +11,6 @@
 import dres.run.RunExecutor
 import dres.run.RunManager
 import dres.run.RunManagerStatus
-import dres.utilities.extensions.sessionId
 import io.javalin.http.Context
 import io.javalin.plugin.openapi.annotations.OpenApi
 import io.javalin.plugin.openapi.annotations.OpenApiContent
@@ -22,7 +21,7 @@
     override val permittedRoles = setOf(RestApiRole.PARTICIPANT)
     override val route = "submit"
 
-    private fun userId(ctx: Context): Long = AccessManager.getUserIdforSession(ctx.sessionId())!!
+    private fun userId(ctx: Context): Long = AccessManager.getUserIdforSession(ctx.req.session.id)!!
 
     private fun getRelevantManagers(ctx: Context): List<RunManager> { //TODO there needs to be a more efficient way to do this
         val userId = userId(ctx)
@@ -123,11 +122,7 @@
                 OpenApiResponse("409", [OpenApiContent(ErrorStatus::class)])
             ]
     )
-<<<<<<< HEAD
-    private fun toSubmission(ctx: Context, currentTask: Task, submissionTime: Long): Submission {
-=======
     private fun toSubmission(ctx: Context, currentTask: TaskDescription, submissionTime: Long): Submission {
->>>>>>> dfaf6eb5
         val map = ctx.queryParamMap()
         val team = map.getOrElse("team") { //TODO replace with team from session
             throw ErrorStatusException(404, "Parameter 'team' is missing!'")
