--- conflicted
+++ resolved
@@ -103,13 +103,8 @@
     override fun iterator(): Iterator<T> = object : Iterator<T> {
         private var id: Long = 1L
 
-<<<<<<< HEAD
         override fun hasNext(): Boolean = this@DAO.lock.optimisticRead {
-            for (id in this.id until this@DAO.autoincrement.get()) {
-=======
-        override fun hasNext(): Boolean {
-            for (id in this.id .. this@DAO.autoincrement.get()) {
->>>>>>> dc2ae07f
+            for (id in this.id..this@DAO.autoincrement.get()) {
                 if (this@DAO.data.containsKey(id)) {
                     this.id = id
                     return true
@@ -119,14 +114,10 @@
         }
 
         override fun next(): T = this@DAO.lock.optimisticRead {
-            while(this.id < this@DAO.autoincrement.get()) {
-                if (this@DAO.data.containsKey(this.id)) {
-                    return this@DAO.data[id++]!!
-                }
-                this.id++
+            if (this@DAO.data.containsKey(this.id)) {
+                return this@DAO.data[this.id]!!
             }
-            throw NoSuchElementException("There is no more element left for DAO '${this@DAO.name}'.")
+            throw NoSuchElementException("There is no element with ID ${this.id} for DAO '${this@DAO.name}'.")
         }
     }
-
 }