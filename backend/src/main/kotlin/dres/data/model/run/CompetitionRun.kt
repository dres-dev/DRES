package dres.data.model.run

import dres.data.model.Entity
<<<<<<< HEAD
import dres.data.model.competition.Competition
import dres.data.model.competition.Task
import dres.data.model.run.CompetitionRun.TaskRun
import kotlinx.coroutines.Deferred
import kotlinx.coroutines.ExperimentalCoroutinesApi
=======
import dres.data.model.competition.CompetitionDescription
import dres.data.model.competition.interfaces.TaskDescription
import dres.data.model.run.CompetitionRun.TaskRun
import dres.run.filter.SubmissionFilter
import dres.run.score.interfaces.IncrementalTaskRunScorer
import dres.run.score.interfaces.TaskRunScorer
import dres.run.validation.interfaces.SubmissionValidator
>>>>>>> dfaf6eb5
import kotlinx.serialization.Serializable
import java.util.*

/**
 * Represents a concrete instance or `run` of a [CompetitionDescription]. [CompetitionRun]s can be started
 * and ended and they can be used to create new [TaskRun]s and access the current [TaskRun].
 *
 * @author Ralph Gasser
 * @param 1.0
 */
@Serializable
class CompetitionRun(override var id: Long, val name: String, val competitionDescription: CompetitionDescription): Run, Entity {

    internal constructor(id: Long, name: String, competitionDescription: CompetitionDescription, started: Long?, ended: Long?) : this(id, name, competitionDescription) {
        this.started = started
        this.ended = ended
    }

    init {
        require(competitionDescription.tasks.size > 0) { "Cannot create a run from a competition that doesn't have any tasks. "}
        require(competitionDescription.teams.size > 0) { "Cannot create a run from a competition that doesn't have any teams. "}
    }

    /** Timestamp of when this [CompetitionRun] was started. */
    @Volatile
    override var started: Long? = null
        private set

    /** Timestamp of when this [TaskRun] was ended. */
    @Volatile
    override var ended: Long? = null
        private set

    /** List of [TaskRun]s registered for this [CompetitionRun]. */
    val runs: List<TaskRun> = LinkedList<TaskRun>()

    /** Returns the current [TaskRun]. */
    val currentTask: TaskRun?
        get() = this.runs.lastOrNull()

    /**
     * Starts this [CompetitionRun].
     */
    override fun start() {
        if (this.hasStarted) {
            throw IllegalStateException("Competition run '$name' has already been started.")
        }
        this.started = System.currentTimeMillis()
    }

    /**
     * Ends this [CompetitionRun].
     */
    override fun end() {
        if (!this.isRunning) {
            throw IllegalStateException("Competition run '$name' is not running.")
        }
        this.ended = System.currentTimeMillis()
    }

    /**
     * Creates a new [TaskRun] for the given [Task].
     *
     * @param task ID of the [Task] to start a [TaskRun]
     */
    fun newTaskRun(task: Int): TaskRun {
        if (this@CompetitionRun.runs.isEmpty() || this@CompetitionRun.runs.last().hasEnded) {
            val ret = TaskRun(task)
            (this.runs as MutableList<TaskRun>).add(ret)
            return ret
        } else {
            throw IllegalStateException("Another Task is currently running.")
        }
    }

    /**
     * Represents a concrete instance or `run` of a [Task]. [TaskRun]s always exist within a
     * [CompetitionRun]. As a [CompetitionRun], [TaskRun]s can be started and ended and they
     * can be used to register [Submission]s.
     *
     * @version 1.0
     * @author Ralph Gasser
     */
    @Serializable
    inner class TaskRun (val taskId: Int): Run {

        internal constructor(task: Int, started: Long, ended: Long): this(task) {
            this.started =  if (started == -1L) { null } else { started }
            this.ended = if (ended == -1L) { null } else { ended }
        }

        /** Timestamp of when this [TaskRun] was started. */
        @Volatile
        override var started: Long? = null
            private set

        /** Timestamp of when this [TaskRun] was ended. */
        @Volatile
        override var ended: Long? = null
            private set

        /** The position of this [TaskRun] within the [CompetitionRun]. */
        private val position: Int
            get() = this@CompetitionRun.runs.indexOf(this)

        /** List of [Submission]s* registered for this [TaskRun]. */
        val submissions: List<Submission> = mutableListOf()

        /** The [Task] referenced by this [TaskRun]. */
<<<<<<< HEAD
        val task: Task
            get() = this@CompetitionRun.competition.tasks[this.taskId]
=======
        val task: TaskDescription
            get() = this@CompetitionRun.competitionDescription.tasks[this.taskId]

        /** The [SubmissionFilter] used to filter [Submission]s. */
        @Transient
        val filter: SubmissionFilter = this.task.newFilter()

        /** The [TaskRunScorer] used to update score for this [TaskRun]. */
        @Transient
        val scorer: TaskRunScorer = this.task.newScorer()

        /** The [SubmissionValidator] used to validate [Submission]s. */
        @Transient
        val validator: SubmissionValidator = this.task.newValidator {
            if (this.scorer is IncrementalTaskRunScorer) {
                this.scorer.update(it)
            } else {
                this.scorer.analyze(this)
            }
        }
>>>>>>> dfaf6eb5

        init {
            if (this@CompetitionRun.competitionDescription.tasks.size < this.taskId) {
                throw IllegalArgumentException("There is no task with ID $taskId.")
            }
        }

        /**
         * Starts this [CompetitionRun].
         */
        override fun start() {
            if (this.hasStarted) {
                throw IllegalStateException("Task run '${this@CompetitionRun.name}.${this.position}' has already been started.")
            }
            this.started = System.currentTimeMillis()
        }

        /**
         * Ends this [CompetitionRun].
         */
        override fun end() {
            if (!this.isRunning) {
                throw IllegalStateException("Task run '${this@CompetitionRun.name}.${this.position}' is currently not running.")
            }
            this.ended = System.currentTimeMillis()
        }

        /**
         * Adds a [Submission] to this [TaskRun].
         *
         * @param submission The [Submission] to add.
         */
        @Synchronized
        fun addSubmission(submission: Submission) {
            if (!this.isRunning) {
                throw IllegalStateException("Task run '${this@CompetitionRun.name}.${this.position}' is currently not running.")
            }
            if (this@CompetitionRun.competitionDescription.teams.size < submission.team) {
                throw IllegalStateException("Team ${submission.team} does not exists for competition run ${this@CompetitionRun.name}.")
            }
<<<<<<< HEAD
            (this.submissions as MutableList).add(submission)
=======
            if (!this.filter.test(submission)) {
                throw IllegalArgumentException("The provided submission $submission was rejected.")
            }

            /* Process Submission. */
            (this.submissions as MutableList).add(submission)
            this.validator.validate(submission)
>>>>>>> dfaf6eb5
        }
    }
}<|MERGE_RESOLUTION|>--- conflicted
+++ resolved
@@ -1,13 +1,6 @@
 package dres.data.model.run
 
 import dres.data.model.Entity
-<<<<<<< HEAD
-import dres.data.model.competition.Competition
-import dres.data.model.competition.Task
-import dres.data.model.run.CompetitionRun.TaskRun
-import kotlinx.coroutines.Deferred
-import kotlinx.coroutines.ExperimentalCoroutinesApi
-=======
 import dres.data.model.competition.CompetitionDescription
 import dres.data.model.competition.interfaces.TaskDescription
 import dres.data.model.run.CompetitionRun.TaskRun
@@ -15,7 +8,6 @@
 import dres.run.score.interfaces.IncrementalTaskRunScorer
 import dres.run.score.interfaces.TaskRunScorer
 import dres.run.validation.interfaces.SubmissionValidator
->>>>>>> dfaf6eb5
 import kotlinx.serialization.Serializable
 import java.util.*
 
@@ -125,10 +117,6 @@
         val submissions: List<Submission> = mutableListOf()
 
         /** The [Task] referenced by this [TaskRun]. */
-<<<<<<< HEAD
-        val task: Task
-            get() = this@CompetitionRun.competition.tasks[this.taskId]
-=======
         val task: TaskDescription
             get() = this@CompetitionRun.competitionDescription.tasks[this.taskId]
 
@@ -149,7 +137,6 @@
                 this.scorer.analyze(this)
             }
         }
->>>>>>> dfaf6eb5
 
         init {
             if (this@CompetitionRun.competitionDescription.tasks.size < this.taskId) {
@@ -190,9 +177,6 @@
             if (this@CompetitionRun.competitionDescription.teams.size < submission.team) {
                 throw IllegalStateException("Team ${submission.team} does not exists for competition run ${this@CompetitionRun.name}.")
             }
-<<<<<<< HEAD
-            (this.submissions as MutableList).add(submission)
-=======
             if (!this.filter.test(submission)) {
                 throw IllegalArgumentException("The provided submission $submission was rejected.")
             }
@@ -200,7 +184,6 @@
             /* Process Submission. */
             (this.submissions as MutableList).add(submission)
             this.validator.validate(submission)
->>>>>>> dfaf6eb5
         }
     }
 }