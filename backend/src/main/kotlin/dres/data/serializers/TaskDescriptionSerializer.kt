--- conflicted
+++ resolved
@@ -1,46 +1,12 @@
 package dres.data.serializers
 
 import dres.data.model.basics.MediaItem
-<<<<<<< HEAD
-import dres.data.model.competition.TaskDescriptionBase
-import dres.data.model.competition.TaskType
-=======
 import dres.data.model.competition.*
->>>>>>> dfaf6eb5
 import org.mapdb.DataInput2
 import org.mapdb.DataOutput2
 import org.mapdb.Serializer
 
 object TaskDescriptionSerializer: Serializer<TaskDescriptionBase> {
-<<<<<<< HEAD
-    override fun serialize(out: DataOutput2, value: TaskDescriptionBase) = when (value) {
-        is TaskDescriptionBase.KisVisualTaskDescription -> {
-            out.writeInt(value.taskType.ordinal)
-            MediaItemSerializer.serialize(out, value.item)
-            TemporalRangeSerializer.serialize(out, value.temporalRange)
-        }
-        is TaskDescriptionBase.KisTextualTaskDescription -> {
-            out.writeInt(value.taskType.ordinal)
-            MediaItemSerializer.serialize(out, value.item)
-            TemporalRangeSerializer.serialize(out, value.temporalRange)
-            out.writeInt(value.descriptions.size)
-            for (description in value.descriptions) {
-                out.writeUTF(description)
-            }
-            out.writeInt(value.delay)
-        }
-        is TaskDescriptionBase.AvsTaskDescription -> {
-            out.writeInt(value.taskType.ordinal)
-            out.writeUTF(value.description)
-        }
-    }
-
-    override fun deserialize(input: DataInput2, available: Int): TaskDescriptionBase = when (input.readInt()) {
-        TaskType.KIS_VISUAL.ordinal -> TaskDescriptionBase.KisVisualTaskDescription(MediaItemSerializer.deserialize(input, available) as MediaItem.VideoItem, TemporalRangeSerializer.deserialize(input, available))
-        TaskType.KIS_TEXTUAL.ordinal -> TaskDescriptionBase.KisTextualTaskDescription(MediaItemSerializer.deserialize(input, available) as MediaItem.VideoItem, TemporalRangeSerializer.deserialize(input, available), (0 until input.readInt()).map { input.readUTF() }, input.readInt())
-        TaskType.AVS.ordinal -> TaskDescriptionBase.AvsTaskDescription(input.readUTF())
-        else -> throw IllegalStateException("Unsupported TaskDescription type detected upon deserialization.")
-=======
     override fun serialize(out: DataOutput2, value: TaskDescriptionBase) {
         out.writeUTF(value.name)
         TaskGroupSerializer.serialize(out, value.taskGroup)
@@ -74,6 +40,5 @@
             TaskType.KIS_TEXTUAL -> TaskDescriptionBase.KisTextualTaskDescription(name, taskGroup, duration, MediaItemSerializer.deserialize(input, available) as MediaItem.VideoItem, TemporalRangeSerializer.deserialize(input, available), (0 until input.readInt()).map { input.readUTF() }, input.readInt())
             TaskType.AVS -> TaskDescriptionBase.AvsTaskDescription(name, taskGroup, duration, input.readUTF())
         }
->>>>>>> dfaf6eb5
     }
 }