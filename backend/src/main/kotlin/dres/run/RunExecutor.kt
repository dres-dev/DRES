--- conflicted
+++ resolved
@@ -111,23 +111,6 @@
             }
         }
         t.onMessage {
-<<<<<<< HEAD
-            val message = try {
-                it.message(ClientMessage::class.java)
-            } catch (e: Throwable) {
-                null
-            }
-            if (message != null) {
-                this.runManagerLock.read {
-                    if (this.runManagers.containsKey(message.runId)) {
-                        when (message.type) {
-                            ClientMessageType.ACK -> {}
-                            ClientMessageType.REGISTER -> this@RunExecutor.clientLock.write { this.observingClients[message.runId]?.add(it.sessionId) }
-                            ClientMessageType.UNREGISTER -> this@RunExecutor.clientLock.write { this.observingClients[message.runId]?.remove(it.sessionId) }
-                            ClientMessageType.PING -> it.send(ServerMessage(message.runId, ServerMessageType.PING))
-                        }
-                        this.runManagers[message.runId]!!.wsMessageReceived(message) /* Forward message to RunManager. */
-=======
             val message = try{
                 it.message(ClientMessage::class.java)
             } catch (e: Exception) {
@@ -141,8 +124,8 @@
                         ClientMessageType.REGISTER -> this@RunExecutor.clientLock.write { this.observingClients[message.runId]?.add(it.sessionId) }
                         ClientMessageType.UNREGISTER -> this@RunExecutor.clientLock.write { this.observingClients[message.runId]?.remove(it.sessionId) }
                         ClientMessageType.PING -> it.send(ServerMessage(message.runId, ServerMessageType.PING))
->>>>>>> 62f8ce61
                     }
+                    this.runManagers[message.runId]!!.wsMessageReceived(message) /* Forward message to RunManager. */
                 }
             }
         }
