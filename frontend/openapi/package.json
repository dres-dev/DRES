{
  "name": "@dres-openapi/api",
<<<<<<< HEAD
  "version": "1.0-SNAPSHOT.202008031519",
=======
  "version": "1.0-SNAPSHOT.202008031309",
>>>>>>> f7bab5cd
  "description": "OpenAPI client for @dres-openapi/api",
  "author": "OpenAPI-Generator Contributors",
  "keywords": [
    "openapi-client",
    "openapi-generator"
  ],
  "license": "Unlicense",
  "scripts": {
    "build": "ng-packagr -p ng-package.json"
  },
  "peerDependencies": {
    "@angular/core": "^9.1.0",
    "@angular/common": "^9.1.0",
    "@angular/compiler": "^9.1.0",
    "core-js": "^2.4.0",
    "reflect-metadata": "^0.1.3",
    "rxjs": "^6.5.3"
  },
  "devDependencies": {
    "@angular/common": "^9.1.0",
    "@angular/compiler": "^9.1.0",
    "@angular/compiler-cli": "^9.1.0",
    "@angular/core": "^9.1.0",
    "@angular/platform-browser": "^9.1.0",
    "ng-packagr": "^9.0.1",
    "reflect-metadata": "^0.1.3",
    "rxjs": "^6.5.3",
    "tsickle": "^0.38.0",
    "typescript": ">=3.6.0 <3.8.0",
    "zone.js": "^0.10.2"
  }}<|MERGE_RESOLUTION|>--- conflicted
+++ resolved
@@ -1,10 +1,6 @@
 {
   "name": "@dres-openapi/api",
-<<<<<<< HEAD
-  "version": "1.0-SNAPSHOT.202008031519",
-=======
-  "version": "1.0-SNAPSHOT.202008031309",
->>>>>>> f7bab5cd
+  "version": "1.0-SNAPSHOT.202008031917",
   "description": "OpenAPI client for @dres-openapi/api",
   "author": "OpenAPI-Generator Contributors",
   "keywords": [
