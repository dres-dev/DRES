{
  "name": "@dres-openapi/api",
<<<<<<< HEAD
  "version": "1.0-SNAPSHOT.202004111855",
=======
  "version": "1.0-SNAPSHOT.202004111848",
>>>>>>> 0146eb38
  "description": "OpenAPI client for @dres-openapi/api",
  "author": "OpenAPI-Generator Contributors",
  "keywords": [
    "openapi-client",
    "openapi-generator"
  ],
  "license": "Unlicense",
  "scripts": {
    "build": "ng-packagr -p ng-package.json"
  },
  "peerDependencies": {
    "@angular/core": "^9.1.0",
    "@angular/common": "^9.1.0",
    "@angular/compiler": "^9.1.0",
    "core-js": "^2.4.0",
    "reflect-metadata": "^0.1.3",
    "rxjs": "^6.5.3"
  },
  "devDependencies": {
    "@angular/common": "^9.1.0",
    "@angular/compiler": "^9.1.0",
    "@angular/compiler-cli": "^9.1.0",
    "@angular/core": "^9.1.0",
    "@angular/platform-browser": "^9.1.0",
    "ng-packagr": "^9.0.1",
    "reflect-metadata": "^0.1.3",
    "rxjs": "^6.5.3",
    "tsickle": "^0.38.0",
    "typescript": ">=3.6.0 <3.8.0",
    "zone.js": "^0.10.2"
  }}<|MERGE_RESOLUTION|>--- conflicted
+++ resolved
@@ -1,10 +1,6 @@
 {
   "name": "@dres-openapi/api",
-<<<<<<< HEAD
-  "version": "1.0-SNAPSHOT.202004111855",
-=======
-  "version": "1.0-SNAPSHOT.202004111848",
->>>>>>> 0146eb38
+  "version": "1.0-SNAPSHOT.202004121640",
   "description": "OpenAPI client for @dres-openapi/api",
   "author": "OpenAPI-Generator Contributors",
   "keywords": [
