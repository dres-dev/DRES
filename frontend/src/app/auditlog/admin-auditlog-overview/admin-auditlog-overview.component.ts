import {AfterViewInit, Component, OnDestroy, ViewChild} from '@angular/core';
import {
    AuditService,
    RestAuditLogEntry,
    RestCompetitionEndAuditLogEntry, RestCompetitionStartAuditLogEntry,
    RestJudgementAuditLogEntry,
    RestLoginAuditLogEntry,
    RestLogoutAuditLogEntry,
    RestSubmissionAuditLogEntry,
    RestTaskEndAuditLogEntry,
    RestTaskModifiedAuditLogEntry,
    RestTaskStartAuditLogEntry
} from '../../../../openapi';
import {MatSnackBar} from '@angular/material/snack-bar';
import {interval, Subscription} from 'rxjs';

@Component({
    selector: 'app-admin-auditlog-overview',
    templateUrl: './admin-auditlog-overview.component.html',
    styleUrls: ['./admin-auditlog-overview.component.scss']
})
export class AdminAuditlogOverviewComponent implements AfterViewInit, OnDestroy {

    static readonly BASE_POLLING_FREQUENCY = 1000; // ms -> 1s

    @ViewChild('table', {static: true}) table;
    displayCols = ['time', 'api', 'type', 'details', 'id']; // TODO clever way to dynamically list things
    logs: RestAuditLogEntry[] = [];

    pollingFrequencyInSeconds = 1; // every second

    private pollingSub: Subscription;
    private lastUpdated = new Date().valueOf();

    constructor(
        private snackBar: MatSnackBar,
        private logService: AuditService
    ) {
    }

    ngAfterViewInit(): void {
        this.initialRequest();
    }

    ngOnDestroy(): void {
        this.pollingSub.unsubscribe();
        this.logs = [];
    }

    public detailsOf(log: RestAuditLogEntry): string {
        switch (log.type) {
            case 'COMPETITION_START':
<<<<<<< HEAD
                const cs = log as RestCompetitionStartAuditLogEntry;
=======
                const cs = (log as unknown) as RestCompetitionEndAuditLogEntry;
>>>>>>> e73f8cfa
                return `Competition ${cs.competition} has been started by user ${cs.user}`;
            case 'COMPETITION_END':
                const ce = (log as unknown) as RestCompetitionEndAuditLogEntry;
                return `Competition ${ce.competition} has been ended by user ${ce.user}`;
            case 'TASK_START':
                const ts = (log as unknown) as RestTaskStartAuditLogEntry;
                return `Task ${ts.taskName} in competition ${ts.competition} has been started by user ${ts.user}`;
            case 'TASK_MODIFIED':
                const tm = (log as unknown) as RestTaskModifiedAuditLogEntry;
                return `Task ${tm.taskName} in competition ${tm.competition} has been modified by user ${tm.user}: ${tm.modification}`;
            case 'TASK_END':
                const te = (log as unknown) as RestTaskEndAuditLogEntry;
                return `Task ${te.taskName} in competition ${te.competition} has been ended by user ${te.user}`;
            case 'SUBMISSION':
                const subm = (log as unknown) as RestSubmissionAuditLogEntry;
                return `For ${subm.taskName}, a submission ${JSON.stringify(subm.submission)} was made in competition ${subm.competition}
                 by user ${subm.user} from ${subm.address}`.replace('\n', '');
            case 'JUDGEMENT':
                const judgement = (log as unknown) as RestJudgementAuditLogEntry;
                return `Judge ${judgement.user ? judgement.user : ''} published verdict ${judgement.verdict} for token ${judgement.token}
                 based on validator ${judgement.validator} in competition ${judgement.competition}`.replace('\n', '');
            case 'LOGIN':
                const login = (log as unknown) as RestLoginAuditLogEntry;
                return `${login.user} has logged in using ${login.session}`;
            case 'LOGOUT':
                const logout = (log as unknown) as RestLogoutAuditLogEntry;
                return `${logout.session} was logged out`;
            default:
                return JSON.stringify(log);
        }
    }

    private initialRequest() {
        this.logService.getApiAuditListWithLimitWithPage(1000, 0).subscribe(logs => {
            this.lastUpdated = new Date().valueOf();
            logs.forEach(l => { // Apparently, there is no addAll
                this.logs.push(l);
            });
            if (this.table) {
                this.table.renderRows();
            }
            this.initPolling(); // Start polling, when initial request was performed
        });
    }

    private initPolling() {
        // Poll in polling frequency, in future version frequency is configurable
        this.pollingSub = interval(this.pollingFrequencyInSeconds *
            AdminAuditlogOverviewComponent.BASE_POLLING_FREQUENCY)
            .subscribe(_ => {
                    // Get logs since last update (could be initial, or other), upto in one hour (basically all)
                    this.logService.getApiAuditLogsWithSinceWithUpto(this.lastUpdated, this.upto()).subscribe(logs => {
                        this.lastUpdated = new Date().valueOf();
                        if (logs.length > 1) { // Still no addAll
                            logs.forEach(l => {
                                this.logs.push(l);
                            });
                            if (this.table) {
                                this.table.renderRows();
                            }
                        }
                    });
                }
            );
    }

    /**
     * Cheap upper temporal bound:
     * set upper bound to one hour in the future
     * @private
     */
    private upto() {
        const d = new Date();
        d.setHours(d.getHours() + 1);
        return d.valueOf();
    }

}<|MERGE_RESOLUTION|>--- conflicted
+++ resolved
@@ -50,11 +50,7 @@
     public detailsOf(log: RestAuditLogEntry): string {
         switch (log.type) {
             case 'COMPETITION_START':
-<<<<<<< HEAD
-                const cs = log as RestCompetitionStartAuditLogEntry;
-=======
                 const cs = (log as unknown) as RestCompetitionEndAuditLogEntry;
->>>>>>> e73f8cfa
                 return `Competition ${cs.competition} has been started by user ${cs.user}`;
             case 'COMPETITION_END':
                 const ce = (log as unknown) as RestCompetitionEndAuditLogEntry;
