<h1 mat-dialog-title xmlns="http://www.w3.org/1999/html">Add task to {{data.taskGroup.name}}</h1>
<div mat-dialog-content>
    <form [formGroup]="form">
        <p *ngIf="form.get('id').value"><strong>UID: </strong>{{form.get('id').value}}</p>
        <p><strong>Task group / type: </strong>{{data.taskGroup.name}} / {{data.taskType.name}}</p>
        <p>
            <mat-form-field style="width: 50%;">
                <mat-label>Name</mat-label>
                <input type="text" matInput placeholder="Name" [formControl]="form.get('name')"/>
            </mat-form-field>

            <mat-form-field style="width: 40%;" *ngIf="form.get('mediaCollection')">
                <mat-select
                        [placeholder]="(data.taskType.targetType.option === 'JUDGEMENT' ? 'Default ': '') + 'Media Collection'"
                        [formControl]="form.get('mediaCollection')">
                    <mat-option *ngFor="let mediaCollection of (mediaCollectionSource | async)"
                                [value]="mediaCollection.id">
                        <span>{{mediaCollection.name}}</span> (ID: {{mediaCollection.id}})
                    </mat-option>
                </mat-select>
            </mat-form-field>

            <mat-form-field style="width: 10%;">
                <mat-label>Duration [s]</mat-label>
                <input type="number" matInput placeholder="Duration" [formControl]="form.get('duration')"/>
            </mat-form-field>
        </p>

        <div *ngIf="form.get('mediaCollection').value">
            <h2>Target
                <button *ngIf="data.taskType.targetType.option === 'MULTIPLE_MEDIA_ITEMS'"
                        mat-button aria-label="Add query target."
                        matTooltip="Add query target."
                        (click)="addQueryTarget('MULTIPLE_MEDIA_ITEMS')">
                    <mat-icon>add</mat-icon>
                </button>
<<<<<<< HEAD
                <mat-button-toggle-group *ngIf="data.taskType.targetType == 'MULTIPLE_MEDIA_ITEMS'"
                                         #group="matButtonToggleGroup" [(value)]="viewLayout">
=======
                <mat-button-toggle-group *ngIf="data.taskType.targetType.option === 'MULTIPLE_MEDIA_ITEMS'" #group="matButtonToggleGroup" [(value)]="viewLayout">
>>>>>>> e73f8cfa
                    <mat-button-toggle value="list" aria-label="Display targets as list">
                        <mat-icon>list</mat-icon>
                    </mat-button-toggle>
                    <mat-button-toggle value="grid" aria-label="Display targets as grid">
                        <mat-icon>grid_on</mat-icon>
                    </mat-button-toggle>
                </mat-button-toggle-group>
                <button *ngIf="data.taskType.targetType.option === 'MULTIPLE_MEDIA_ITEMS'"
                        mat-button aria-label="Batch Target Add"
                        matTooltip="Batch Target Add"
                        (click)="batchAddTargets()">
                    <mat-icon>library_add</mat-icon>
                </button>

            </h2>
            <div *ngIf="viewLayout === 'grid'">
                <mat-grid-list
                        [cols]="form.get('target')['controls'].length > 3 ? 3 :form.get('target')['controls'].length "
                        rowHeight="4:3" gutterSize="4">
                    <mat-grid-tile *ngFor="let target of form.get('target')['controls']; let i = index">
                        <!-- refactor to dedicated component? -->
                        <!-- Primary content: the image preview -->
                        <!-- <p *ngIf="isImageMediaItem(target.get('mediaItem').value)" style="width: 100%;"> -->
                        <img style="max-width: 100%;" [src]="getImageUrl(target.get('mediaItem').value)"
                             [alt]="'Preview of '+target.get('mediaItem').value?.name">
                        <!-- form stuff -->
                        <mat-grid-tile-footer>
                            <p>
                                <mat-form-field *ngIf="target.get('mediaItem')"
                                                [style]="isImageMediaItem(target.get('mediaItem').value) ? 'width: 95%;' : 'width: 100%;'">
                                    <input type="text" matInput placeholder="Media item"
                                           [formControl]="target.get('mediaItem')" [matAutocomplete]="autoGroup">
                                    <mat-autocomplete #autoGroup="matAutocomplete" [displayWith]="mediaItemToDisplay">
                                        <mat-option
                                                *ngFor="let mediaItem of (this.builder.dataSource('target.' + i + '.mediaItem') | async)"
                                                [value]="mediaItem">
                                            <span>{{mediaItem.name}}</span> |
                                            <small>Type: {{mediaItem.type}}, ID: {{mediaItem.id}}</small>
                                        </mat-option>
                                    </mat-autocomplete>
                                    <button mat-icon-button matSuffix [attr.aria-label]="'Pick random media item'"
                                            matTooltip="Random Media Item from collection"
                                            (click)="pickRandomMediaItem(form.get('mediaCollection').value, target.get('mediaItem'))">
                                        <mat-icon>shuffle</mat-icon>
                                    </button><!-- or 'casino' for a dice -->
                                    <mat-error *ngIf="target.controls['mediaItem'].hasError('incorrect')">
                                        Please select a valid media item i.e. use the autocomplete to select a value.
                                    </mat-error>
                                </mat-form-field>
                            </p>
                            <p *ngIf="target.get('segment_start') && target.get('segment_end')">
                                <mat-form-field style="width: 30%;">
                                    <input [type]="target.get('segment_time_unit') === 'TIMECODE' ? 'text' : 'number'"
                                           matInput placeholder="Segment start"
                                           [formControl]="target.get('segment_start')"/>
                                </mat-form-field>
                                <mat-form-field style="width: 30%;">
                                    <input [type]="target.get('segment_time_unit') === 'TIMECODE' ? 'text' : 'number'"
                                           matInput placeholder="Segment end"
                                           [formControl]="target.get('segment_end')"/>
                                </mat-form-field>
                                <mat-form-field style="width: 30%;">
                                    <mat-select [formControl]="target.get('segment_time_unit')">
                                        <mat-option *ngFor="let unit of units" [value]="unit">{{unit}}</mat-option>
                                    </mat-select>
                                    <span matSuffix>
                            <button mat-icon-button
                                    aria-label="Randomise segment start and end."
                                    matTooltip="Randomise segment start and end."
                                    [disabled]="!target.get('mediaItem').value"
                                    (click)="pickRandomSegment(target.get('mediaItem').value, target.get('segment_start'), target.get('segment_end'), target.get('segment_time_unit'))">
                                <mat-icon>shuffle</mat-icon>
                            </button>
                        </span>
                                </mat-form-field>
                                <button style="width: 10%;" mat-icon-button
                                        aria-label="Show media item."
                                        matTooltip="Show media item."

                                        (click)="toggleVideoPlayer(target.get('mediaItem').value, target.get('segment_start'), target.get('segment_end'), target.get('segment_time_unit'))">
                                    <mat-icon>remove_red_eye</mat-icon>
                                </button>
                            </p>
                        </mat-grid-tile-footer>
                        <mat-grid-tile-header style="text-align: right">
                            <!-- remove button -->
<<<<<<< HEAD
                            <div *ngIf="data.taskType.targetType == 'MULTIPLE_MEDIA_ITEMS'">
                                <button mat-icon-button (click)="removeQueryTarget(i)" aria-label="Remove query target."
                                        matTooltip="Remove query target.">
=======
                            <div *ngIf="data.taskType.targetType.option === 'MULTIPLE_MEDIA_ITEMS'">
                                <button mat-icon-button (click)="removeQueryTarget(i)" aria-label="Remove query target." matTooltip="Remove query target.">
>>>>>>> e73f8cfa
                                    <mat-icon>remove</mat-icon>
                                </button>
                            </div>
                        </mat-grid-tile-header>

                    </mat-grid-tile>
                </mat-grid-list>
            </div>
            <div *ngIf="viewLayout === 'list'">
                <div *ngFor="let target of form.get('target')['controls']; let i = index" style="display: flex">
                    <div style="flex-basis: 100%; flex-grow: 1">
                        <p>
                            <mat-form-field *ngIf="target.get('mediaItem')"
                                            [style]="isImageMediaItem(target.get('mediaItem').value) ? 'width: 95%;' : 'width: 100%;'">
                                <input type="text" matInput placeholder="Media item"
                                       [formControl]="target.get('mediaItem')" [matAutocomplete]="autoGroup">
                                <mat-autocomplete #autoGroup="matAutocomplete" [displayWith]="mediaItemToDisplay">
                                    <mat-option
                                            *ngFor="let mediaItem of (this.builder.dataSource('target.' + i + '.mediaItem') | async)"
                                            [value]="mediaItem">
                                        <span>{{mediaItem.name}}</span> |
                                        <small>Type: {{mediaItem.type}}, ID: {{mediaItem.id}}</small>
                                    </mat-option>
                                </mat-autocomplete>
                                <button mat-icon-button matSuffix [attr.aria-label]="'Pick random media item'"
                                        matTooltip="Random Media Item from collection"
                                        (click)="pickRandomMediaItem(form.get('mediaCollection').value, target.get('mediaItem'))">
                                    <mat-icon>shuffle</mat-icon>
                                </button><!-- or 'casino' for a dice -->
                                <mat-error *ngIf="target.controls['mediaItem'].hasError('incorrect')">
                                    Please select a valid media item i.e. use the autocomplete to select a value.
                                </mat-error>
                            </mat-form-field>
                            <button *ngIf="isImageMediaItem(target.get('mediaItem').value)" style="width: 5%;"
                                    mat-icon-button
                                    aria-label="Show media item."
                                    matTooltip="Show media item."
                                    (click)="togglePreview(i)"
                            >
                                <mat-icon>{{isPreviewActive(i) ? 'visibility_off' : 'visibility'}}</mat-icon>
                            </button>
                        </p>

                        <p *ngIf="target.get('segment_start') && target.get('segment_end')">
                            <mat-form-field style="width: 30%;">
                                <input [type]="target.get('segment_time_unit') === 'TIMECODE' ? 'text' : 'number'"
                                       matInput placeholder="Segment start"
                                       [formControl]="target.get('segment_start')"/>
                            </mat-form-field>
                            <mat-form-field style="width: 30%;">
                                <input [type]="target.get('segment_time_unit') === 'TIMECODE' ? 'text' : 'number'"
                                       matInput placeholder="Segment end"
                                       [formControl]="target.get('segment_end')"/>
                            </mat-form-field>
                            <mat-form-field style="width: 30%;">
                                <mat-select [formControl]="target.get('segment_time_unit')">
                                    <mat-option *ngFor="let unit of units" [value]="unit">{{unit}}</mat-option>
                                </mat-select>
                                <span matSuffix>
                            <button mat-icon-button
                                    aria-label="Randomise segment start and end."
                                    matTooltip="Randomise segment start and end."
                                    [disabled]="!target.get('mediaItem').value"
                                    (click)="pickRandomSegment(target.get('mediaItem').value, target.get('segment_start'), target.get('segment_end'), target.get('segment_time_unit'))">
                                <mat-icon>shuffle</mat-icon>
                            </button>
                        </span>
                            </mat-form-field>
                            <button style="width: 10%;" mat-icon-button
                                    aria-label="Show media item."
                                    matTooltip="Show media item."

                                    (click)="toggleVideoPlayer(target.get('mediaItem').value, target.get('segment_start'), target.get('segment_end'), target.get('segment_time_unit'))">
                                <mat-icon>remove_red_eye</mat-icon>
                            </button>
                        </p>
                        <p *ngIf="isPreviewActive(i)" style="width: 100%;">
                            <img style="max-width: 100%;" [src]="getImageUrl(target.get('mediaItem').value)"
                                 [alt]="'Preview of '+target.get('mediaItem').value?.name">
                        </p>
                    </div>
<<<<<<< HEAD
                    <div class="spacer-flex" *ngIf="data.taskType.targetType == 'MULTIPLE_MEDIA_ITEMS'"></div>
                    <div *ngIf="data.taskType.targetType == 'MULTIPLE_MEDIA_ITEMS'">
                        <button mat-icon-button (click)="removeQueryTarget(i)" aria-label="Remove query target."
                                matTooltip="Remove query target.">
=======
                    <div class="spacer-flex" *ngIf="data.taskType.targetType.option === 'MULTIPLE_MEDIA_ITEMS'"></div>
                    <div *ngIf="data.taskType.targetType.option === 'MULTIPLE_MEDIA_ITEMS'">
                        <button mat-icon-button (click)="removeQueryTarget(i)" aria-label="Remove query target." matTooltip="Remove query target.">
>>>>>>> e73f8cfa
                            <mat-icon>remove</mat-icon>
                        </button>
                    </div>
                </div>
            </div>
        </div>
        <div *ngIf="form.get('mediaCollection').value">
            <h2>Query description
                <button mat-button aria-label="Add query description component."
                        matTooltip="Add query description component." [matMenuTriggerFor]="componentsMenu">
                    <mat-icon>add</mat-icon>
                </button>
                <mat-menu #componentsMenu="matMenu">
<<<<<<< HEAD
                    <button *ngFor="let compType of data.taskType.components" mat-menu-item
                            (click)="addQueryComponent(compType)">Add {{compType | titlecase}}</button>
=======
                    <button *ngFor="let compType of data.taskType.components" mat-menu-item (click)="addQueryComponent(compType.option)">Add {{compType.option | titlecase}}</button>
>>>>>>> e73f8cfa
                </mat-menu>
            </h2>
            <div *ngFor="let description of form.get('components')['controls']; let i = index" style="display: flex">
                <div style="flex-basis: 100%; flex-grow: 1">
                    <p>
                        <mat-form-field style="width: 7.5%;">
                            <input type="number" matInput placeholder="Start" [formControl]="description.get('start')"/>
                        </mat-form-field>
                        <mat-form-field style="width: 7.5%;">
                            <input type="number" matInput placeholder="End" [formControl]="description.get('end')"/>
                        </mat-form-field>

                        <span *ngIf="description.get('type').value === 'IMAGE_ITEM'">
                            <mat-form-field style="width: 85%;" *ngIf="description.get('mediaItem')">
                                <input type="text" matInput placeholder="Media item"
                                       [formControl]="description.get('mediaItem')" [matAutocomplete]="autoGroup"/>
                                <mat-autocomplete #autoGroup="matAutocomplete" [displayWith]="mediaItemToDisplay">
                                    <mat-option
                                            *ngFor="let mediaItem of (this.builder.dataSource('components.' + i + '.mediaItem') | async)"
                                            [value]="mediaItem">
                                        <span>{{mediaItem.name}}</span> |
                                        <small>Type: {{mediaItem.type}}, ID: {{mediaItem.id}}</small>
                                    </mat-option>
                                    <mat-error *ngIf="description.controls['mediaItem'].hasError('incorrect')">
                                        Please select a valid media item, i.e., use the autocomplete to select a value.
                                    </mat-error>
                                </mat-autocomplete>
                            </mat-form-field>
                            <button mat-icon-button
                                    aria-label="Show media item."
                                    matTooltip="Show media item."
                            >
                                        <mat-icon>remove_red_eye</mat-icon>
                                    </button>
                        </span>

                        <span *ngIf="description.get('type').value === 'EXTERNAL_IMAGE' || description.get('type').value === 'EXTERNAL_VIDEO'">
                            <mat-form-field style="width: 85%;" *ngIf="description.get('path')">
                                <input type="text" matInput placeholder="External media item path"
                                       [formControl]="description.get('path')" [matAutocomplete]="autoGroup"/>
                                <mat-autocomplete #autoGroup="matAutocomplete">
                                    <mat-option
                                            *ngFor="let path of (this.builder.dataSource('components.' + i + '.path') | async)"
                                            [value]="path">
                                        <span>{{path}}</span>
                                    </mat-option>
                                    <mat-error *ngIf="description.controls['path'].hasError('incorrect')">
                                        Please select a valid media item, i.e., use the autocomplete to select a value.
                                    </mat-error>
                                </mat-autocomplete>
                            </mat-form-field>
                        </span>

                        <span *ngIf="description.get('type').value === 'TEXT'">
                            <mat-form-field style="width: 85%;">
                                <textarea matInput placeholder="Textual description"
                                          [formControl]="description.get('description')"></textarea>
                            </mat-form-field>
                        </span>

                        <span *ngIf="description.get('type').value === 'VIDEO_ITEM_SEGMENT'">
                            <mat-form-field style="width: 45%;" *ngIf="description.get('mediaItem')">
                                <input type="text" matInput placeholder="Media item"
                                       [formControl]="description.get('mediaItem')" [matAutocomplete]="autoGroup"/>
                                <mat-autocomplete #autoGroup="matAutocomplete" [displayWith]="mediaItemToDisplay">
                                    <mat-option
                                            *ngFor="let mediaItem of (this.builder.dataSource('components.' + i + '.mediaItem') | async)"
                                            [value]="mediaItem">
                                        <span>{{mediaItem.name}}</span> |
                                        <small>Type: {{mediaItem.type}}, ID: {{mediaItem.id}}</small>
                                    </mat-option>
                                    <mat-error *ngIf="description.controls['mediaItem'].hasError('incorrect')">
                                Please select a valid media item i.e. use the autocomplete to select a value.
                            </mat-error>
                                </mat-autocomplete>
                            </mat-form-field>
                            <mat-form-field style="width: 10%;">
                                <input type="number" matInput placeholder="Segment start"
                                       [formControl]="description.get('segment_start')"/>
                            </mat-form-field>
                            <mat-form-field style="width: 10%;">
                                <input type="number" matInput placeholder="Segment end"
                                       [formControl]="description.get('segment_end')"/>
                            </mat-form-field>
                            <mat-form-field style="width: 20%;">
                                <select matNativeControl [formControl]="description.get('segment_time_unit')">
                                    <option *ngFor="let unit of units" [value]="unit">{{unit}}</option>
                                </select>
                                <span matSuffix>
                                    <button mat-icon-button
                                            aria-label="Show media item."
                                            matTooltip="Show media item."
                                            (click)="toggleVideoPlayer(description.get('mediaItem').value,description.get('segment_start'),description.get('segment_end'), description.get('segment_time_unit'))">
                                        <mat-icon>remove_red_eye</mat-icon>
                                    </button>
                                </span>
                            </mat-form-field>
                        </span>
                    </p>
                </div>
                <div class="spacer-flex"></div>
                <div>
                    <button mat-icon-button (click)="removeQueryComponent(i)"
                            aria-label="Remove query hint."
                            matTooltip="Remove query hint.">
                        <mat-icon>remove</mat-icon>
                    </button>
                </div>
            </div>
        </div>
    </form>
</div>
<div mat-dialog-actions>
    <button mat-button (click)="close()">Cancel</button>
    <button mat-button (click)="save()">Save</button>
    <app-download-json-button
            [fileName]="fileProvider"
            [downloadable]="downloadProvider"
            matTooltip="Download the task as JSON"></app-download-json-button>
    <app-upload-json-button
            matTooltip="Upload task JSON"
            [handler]="uploaded"></app-upload-json-button>
</div><|MERGE_RESOLUTION|>--- conflicted
+++ resolved
@@ -34,12 +34,8 @@
                         (click)="addQueryTarget('MULTIPLE_MEDIA_ITEMS')">
                     <mat-icon>add</mat-icon>
                 </button>
-<<<<<<< HEAD
-                <mat-button-toggle-group *ngIf="data.taskType.targetType == 'MULTIPLE_MEDIA_ITEMS'"
+                <mat-button-toggle-group *ngIf="data.taskType.targetType.option == 'MULTIPLE_MEDIA_ITEMS'"
                                          #group="matButtonToggleGroup" [(value)]="viewLayout">
-=======
-                <mat-button-toggle-group *ngIf="data.taskType.targetType.option === 'MULTIPLE_MEDIA_ITEMS'" #group="matButtonToggleGroup" [(value)]="viewLayout">
->>>>>>> e73f8cfa
                     <mat-button-toggle value="list" aria-label="Display targets as list">
                         <mat-icon>list</mat-icon>
                     </mat-button-toggle>
@@ -126,14 +122,9 @@
                         </mat-grid-tile-footer>
                         <mat-grid-tile-header style="text-align: right">
                             <!-- remove button -->
-<<<<<<< HEAD
-                            <div *ngIf="data.taskType.targetType == 'MULTIPLE_MEDIA_ITEMS'">
+                            <div *ngIf="data.taskType.targetType.option === 'MULTIPLE_MEDIA_ITEMS'">
                                 <button mat-icon-button (click)="removeQueryTarget(i)" aria-label="Remove query target."
                                         matTooltip="Remove query target.">
-=======
-                            <div *ngIf="data.taskType.targetType.option === 'MULTIPLE_MEDIA_ITEMS'">
-                                <button mat-icon-button (click)="removeQueryTarget(i)" aria-label="Remove query target." matTooltip="Remove query target.">
->>>>>>> e73f8cfa
                                     <mat-icon>remove</mat-icon>
                                 </button>
                             </div>
@@ -215,16 +206,10 @@
                                  [alt]="'Preview of '+target.get('mediaItem').value?.name">
                         </p>
                     </div>
-<<<<<<< HEAD
-                    <div class="spacer-flex" *ngIf="data.taskType.targetType == 'MULTIPLE_MEDIA_ITEMS'"></div>
-                    <div *ngIf="data.taskType.targetType == 'MULTIPLE_MEDIA_ITEMS'">
+                    <div class="spacer-flex" *ngIf="data.taskType.targetType.option === 'MULTIPLE_MEDIA_ITEMS'"></div>
+                    <div *ngIf="data.taskType.targetType.option === 'MULTIPLE_MEDIA_ITEMS'">
                         <button mat-icon-button (click)="removeQueryTarget(i)" aria-label="Remove query target."
                                 matTooltip="Remove query target.">
-=======
-                    <div class="spacer-flex" *ngIf="data.taskType.targetType.option === 'MULTIPLE_MEDIA_ITEMS'"></div>
-                    <div *ngIf="data.taskType.targetType.option === 'MULTIPLE_MEDIA_ITEMS'">
-                        <button mat-icon-button (click)="removeQueryTarget(i)" aria-label="Remove query target." matTooltip="Remove query target.">
->>>>>>> e73f8cfa
                             <mat-icon>remove</mat-icon>
                         </button>
                     </div>
@@ -238,12 +223,8 @@
                     <mat-icon>add</mat-icon>
                 </button>
                 <mat-menu #componentsMenu="matMenu">
-<<<<<<< HEAD
                     <button *ngFor="let compType of data.taskType.components" mat-menu-item
-                            (click)="addQueryComponent(compType)">Add {{compType | titlecase}}</button>
-=======
-                    <button *ngFor="let compType of data.taskType.components" mat-menu-item (click)="addQueryComponent(compType.option)">Add {{compType.option | titlecase}}</button>
->>>>>>> e73f8cfa
+                            (click)="addQueryComponent(compType.option)">Add {{compType.option | titlecase}}</button>
                 </mat-menu>
             </h2>
             <div *ngFor="let description of form.get('components')['controls']; let i = index" style="display: flex">
