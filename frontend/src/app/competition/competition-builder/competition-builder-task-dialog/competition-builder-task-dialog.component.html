<h1 mat-dialog-title xmlns="http://www.w3.org/1999/html">Add task to {{data.taskGroup.name}}</h1>
<div mat-dialog-content>
    <form [formGroup]="form">
        <p *ngIf="form.get('id').value"><strong>UID: </strong>{{form.get('id').value}}</p>
        <p><strong>Task group / type: </strong>{{data.taskGroup.name}} / {{data.taskType.name}}</p>
        <p>
            <mat-form-field style="width: 50%;">
                <mat-label>Name</mat-label>
                <input type="text" matInput placeholder="Name" [formControl]="form.get('name')"/>
            </mat-form-field>

            <mat-form-field style="width: 40%;" *ngIf="form.get('mediaCollection')">
                <mat-select
                        [placeholder]="(data.taskType.targetType === 'JUDGEMENT' ? 'Default ': '') + 'Media Collection'"
                        [formControl]="form.get('mediaCollection')">
                    <mat-option *ngFor="let mediaCollection of (mediaCollectionSource | async)"
                                [value]="mediaCollection.id">
                        <span>{{mediaCollection.name}}</span> (ID: {{mediaCollection.id}})
                    </mat-option>
                </mat-select>
            </mat-form-field>

            <mat-form-field style="width: 10%;">
                <mat-label>Duration [s]</mat-label>
                <input type="number" matInput placeholder="Duration" [formControl]="form.get('duration')"/>
            </mat-form-field>
        </p>

        <div *ngIf="form.get('mediaCollection').value">
            <h2>Target
<<<<<<< HEAD
                <button *ngIf="data.taskType.targetType == 'MULTIPLE_MEDIA_ITEMS'" mat-button
                        aria-label="Add query target." matTooltip="Add query target." (click)="addQueryTarget()">
                    <mat-icon>add</mat-icon>
                </button>
=======
                <button *ngIf="data.taskType.targetType == 'MULTIPLE_MEDIA_ITEMS'" mat-button aria-label="Add query target." matTooltip="Add query target." (click)="addQueryTarget('MULTIPLE_MEDIA_ITEMS')"><mat-icon>add</mat-icon></button>
>>>>>>> 04bde952
            </h2>
            <div *ngFor="let target of form.get('target')['controls']; let i = index">
                <p>
                    <mat-form-field style="width: 100%;" *ngIf="target.get('mediaItem')">
                        <input type="text" matInput placeholder="Media item" [formControl]="target.get('mediaItem')"
                               [matAutocomplete]="autoGroup">
                        <mat-autocomplete #autoGroup="matAutocomplete" [displayWith]="mediaItemToDisplay">
                            <mat-option
                                    *ngFor="let mediaItem of (this.builder.dataSource('target.' + i + '.mediaItem') | async)"
                                    [value]="mediaItem">
                                <span>{{mediaItem.name}}</span> |
                                <small>Type: {{mediaItem.type}}, ID: {{mediaItem.id}}</small>
                            </mat-option>
                        </mat-autocomplete>
                        <button mat-icon-button matSuffix [attr.aria-label]="'Pick random media item'"
                                matTooltip="Random Media Item from collection"
                                (click)="pickRandomMediaItem(form.get('mediaCollection').value, target.get('mediaItem'))">
                            <mat-icon>shuffle</mat-icon>
                        </button><!-- or 'casino' for a dice -->
                    </mat-form-field>
                </p>

                <p *ngIf="target.get('segment_start') && target.get('segment_end')">
                    <mat-form-field style="width: 30%;">
                        <input [type]="target.get('segment_time_unit') === 'TIMECODE' ? 'text' : 'number'" matInput placeholder="Segment start"
                               [formControl]="target.get('segment_start')"/>
                    </mat-form-field>
                    <mat-form-field style="width: 30%;">
                        <input [type]="target.get('segment_time_unit') === 'TIMECODE' ? 'text' : 'number'" matInput placeholder="Segment end"
                               [formControl]="target.get('segment_end')"/>
                    </mat-form-field>
                    <mat-form-field style="width: 30%;">
                        <mat-select [formControl]="target.get('segment_time_unit')">
                            <mat-option *ngFor="let unit of units" [value]="unit">{{unit}}</mat-option>
                        </mat-select>
                        <span matSuffix>
                            <button mat-icon-button
                                    aria-label="Randomise segment start and end."
                                    matTooltip="Randomise segment start and end."
                                    [disabled]="!target.get('mediaItem').value"
                                    (click)="pickRandomSegment(target.get('mediaItem').value, target.get('segment_start'), target.get('segment_end'), target.get('segment_time_unit'))">
                                <mat-icon>shuffle</mat-icon>
                            </button>
                        </span>
                    </mat-form-field>
                    <button style="width: 10%;" mat-icon-button
                            aria-label="Show media item."
                            matTooltip="Show media item."

                            (click)="toggleVideoPlayer(target.get('mediaItem').value, target.get('segment_start').value, target.get('segment_end').value)">
                        <mat-icon>remove_red_eye</mat-icon>
                    </button>
                </p>
            </div>
        </div>
        <div *ngIf="form.get('mediaCollection').value">
            <h2>Query description
                <button mat-button aria-label="Add query description component."
                        matTooltip="Add query description component." [matMenuTriggerFor]="componentsMenu">
                    <mat-icon>add</mat-icon>
                </button>
                <mat-menu #componentsMenu="matMenu">
                    <button *ngFor="let compType of data.taskType.components" mat-menu-item
                            (click)="addQueryComponent(compType)">Add {{compType | titlecase}}</button>
                </mat-menu>
            </h2>
            <div *ngFor="let description of form.get('components')['controls']; let i = index" style="display: flex">
                <div style="flex-basis: 100%; flex-grow: 1">
                    <p>
                        <mat-form-field style="width: 7.5%;">
                            <input type="number" matInput placeholder="Start" [formControl]="description.get('start')"/>
                        </mat-form-field>
                        <mat-form-field style="width: 7.5%;">
                            <input type="number" matInput placeholder="End" [formControl]="description.get('end')"/>
                        </mat-form-field>

                        <span *ngIf="description.get('type').value === 'IMAGE_ITEM'">
                            <mat-form-field style="width: 85%;" *ngIf="description.get('mediaItem')">
                                <input type="text" matInput placeholder="Media item"
                                       [formControl]="description.get('mediaItem')" [matAutocomplete]="autoGroup"/>
                                <mat-autocomplete #autoGroup="matAutocomplete" [displayWith]="mediaItemToDisplay">
                                    <mat-option
                                            *ngFor="let mediaItem of (this.builder.dataSource('components.' + i + '.mediaItem') | async)"
                                            [value]="mediaItem">
                                        <span>{{mediaItem.name}}</span> |
                                        <small>Type: {{mediaItem.type}}, ID: {{mediaItem.id}}</small>
                                    </mat-option>
                                </mat-autocomplete>
                            </mat-form-field>
                        </span>

                        <span *ngIf="description.get('type').value === 'TEXT'">
                            <mat-form-field style="width: 85%;">
                                <textarea matInput placeholder="Textual description"
                                          [formControl]="description.get('description')"></textarea>
                            </mat-form-field>
                        </span>

                        <span *ngIf="description.get('type').value === 'VIDEO_ITEM_SEGMENT'">
                            <mat-form-field style="width: 45%;" *ngIf="description.get('mediaItem')">
                                <input type="text" matInput placeholder="Media item"
                                       [formControl]="description.get('mediaItem')" [matAutocomplete]="autoGroup"/>
                                <mat-autocomplete #autoGroup="matAutocomplete" [displayWith]="mediaItemToDisplay">
                                    <mat-option
                                            *ngFor="let mediaItem of (this.builder.dataSource('components.' + i + '.mediaItem') | async)"
                                            [value]="mediaItem">
                                        <span>{{mediaItem.name}}</span> |
                                        <small>Type: {{mediaItem.type}}, ID: {{mediaItem.id}}</small>
                                    </mat-option>
                                </mat-autocomplete>
                            </mat-form-field>
                            <mat-form-field style="width: 10%;">
                                <input type="number" matInput placeholder="Segment start"
                                       [formControl]="description.get('segment_start')"/>
                            </mat-form-field>
                            <mat-form-field style="width: 10%;">
                                <input type="number" matInput placeholder="Segment end"
                                       [formControl]="description.get('segment_end')"/>
                            </mat-form-field>
                            <mat-form-field style="width: 20%;">
                                <select matNativeControl [formControl]="description.get('segment_time_unit')">
                                    <option *ngFor="let unit of units" [value]="unit">{{unit}}</option>
                                </select>
                                <span matSuffix>
                                    <button mat-icon-button
                                            aria-label="Show media item."
                                            matTooltip="Show media item."
                                            (click)="toggleVideoPlayer(description.get('mediaItem').value,description.get('segment_start').value,description.get('segment_end').value)">
                                        <mat-icon>remove_red_eye</mat-icon>
                                    </button>
                                </span>
                            </mat-form-field>
                        </span>
                    </p>
                </div>
                <div class="spacer-flex"></div>
                <div>
                    <button mat-icon-button (click)="removeQueryComponent(i)"
                            aria-label="Add query description component."
                            matTooltip="Remove query description component.">
                        <mat-icon>remove</mat-icon>
                    </button>
                </div>
            </div>
        </div>
    </form>
</div>
<div mat-dialog-actions>
    <button mat-button (click)="close()">Cancel</button>
    <button mat-button (click)="save()">Save</button>
    <button mat-button (click)="export()">Debug Export</button>
</div><|MERGE_RESOLUTION|>--- conflicted
+++ resolved
@@ -28,14 +28,12 @@
 
         <div *ngIf="form.get('mediaCollection').value">
             <h2>Target
-<<<<<<< HEAD
-                <button *ngIf="data.taskType.targetType == 'MULTIPLE_MEDIA_ITEMS'" mat-button
-                        aria-label="Add query target." matTooltip="Add query target." (click)="addQueryTarget()">
+                <button *ngIf="data.taskType.targetType == 'MULTIPLE_MEDIA_ITEMS'"
+                        mat-button aria-label="Add query target."
+                        matTooltip="Add query target."
+                        (click)="addQueryTarget('MULTIPLE_MEDIA_ITEMS')">
                     <mat-icon>add</mat-icon>
                 </button>
-=======
-                <button *ngIf="data.taskType.targetType == 'MULTIPLE_MEDIA_ITEMS'" mat-button aria-label="Add query target." matTooltip="Add query target." (click)="addQueryTarget('MULTIPLE_MEDIA_ITEMS')"><mat-icon>add</mat-icon></button>
->>>>>>> 04bde952
             </h2>
             <div *ngFor="let target of form.get('target')['controls']; let i = index">
                 <p>
@@ -98,8 +96,7 @@
                     <mat-icon>add</mat-icon>
                 </button>
                 <mat-menu #componentsMenu="matMenu">
-                    <button *ngFor="let compType of data.taskType.components" mat-menu-item
-                            (click)="addQueryComponent(compType)">Add {{compType | titlecase}}</button>
+                    <button *ngFor="let compType of data.taskType.components" mat-menu-item (click)="addQueryComponent(compType)">Add {{compType | titlecase}}</button>
                 </mat-menu>
             </h2>
             <div *ngFor="let description of form.get('components')['controls']; let i = index" style="display: flex">
