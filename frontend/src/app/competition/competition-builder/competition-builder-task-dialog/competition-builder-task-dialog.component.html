<h1 mat-dialog-title xmlns="http://www.w3.org/1999/html">Add task to {{data.taskGroup.name}}</h1>
<div mat-dialog-content>
    <form [formGroup]="form">
        <p *ngIf="form.get('id').value"><strong>UID: </strong>{{form.get('id').value}}</p>
        <p><strong>Task group / type: </strong>{{data.taskGroup.name}} / {{data.taskType.name}}</p>
        <p>
            <mat-form-field style="width: 50%;">
                <mat-label>Name</mat-label>
                <input type="text" matInput placeholder="Name" [formControl]="form.get('name')"/>
            </mat-form-field>

            <mat-form-field style="width: 40%;" *ngIf="form.get('mediaCollection')">
                <mat-select [placeholder]="(data.taskType.targetType === 'JUDGEMENT' ? 'Default ': '') + 'Media Collection'"
                            [formControl]="form.get('mediaCollection')">
                    <mat-option *ngFor="let mediaCollection of (mediaCollectionSource | async)" [value]="mediaCollection.id">
                        <span>{{mediaCollection.name}}</span> (ID: {{mediaCollection.id}})
                    </mat-option>
                </mat-select>
            </mat-form-field>

            <mat-form-field style="width: 10%;">
                <mat-label>Duration [s]</mat-label>
                <input type="number" matInput placeholder="Duration" [formControl]="form.get('duration')"/>
            </mat-form-field>
        </p>

        <div *ngIf="form.get('mediaCollection').value">
            <h2>Target
                <button *ngIf="data.taskType.targetType == 'MULTIPLE_MEDIA_ITEMS'" mat-button aria-label="Add query target." matTooltip="Add query target." (click)="addQueryTarget()"><mat-icon>add</mat-icon></button>
            </h2>
            <div *ngFor="let target of form.get('target')['controls']; let i = index">
                <p>
                    <mat-form-field style="width: 100%;" *ngIf="target.get('mediaItem')">
                        <input type="text" matInput placeholder="Media item" [formControl]="target.get('mediaItem')" [matAutocomplete]="autoGroup">
                        <mat-autocomplete #autoGroup="matAutocomplete" [displayWith]="mediaItemToDisplay">
                            <mat-option *ngFor="let mediaItem of (this.builder.dataSource('target.' + i + '.mediaItem') | async)" [value]="mediaItem">
                                <span>{{mediaItem.name}}</span> |
                                <small>Type: {{mediaItem.type}}, ID: {{mediaItem.id}}</small>
                            </mat-option>
                        </mat-autocomplete>
                        <button mat-icon-button matSuffix [attr.aria-label]="'Pick random media item'"
                                matTooltip="Random Media Item from collection"
                                (click)="pickRandomMediaItem(form.get('mediaCollection').value, target.get('mediaItem'))">
                            <mat-icon>shuffle</mat-icon>
                        </button><!-- or 'casino' for a dice -->
                    </mat-form-field>
                </p>

                <p *ngIf="target.get('segment_start') && target.get('segment_end')">
                    <mat-form-field style="width: 30%;">
                        <input type="number" matInput placeholder="Segment start" [formControl]="target.get('segment_start')"/>
                    </mat-form-field>
                    <mat-form-field style="width: 30%;">
                        <input type="number" matInput placeholder="Segment end" [formControl]="target.get('segment_end')"/>
                    </mat-form-field>
                    <mat-form-field style="width: 40%;">
                        <select matNativeControl [formControl]="target.get('segment_time_unit')">
                            <option *ngFor="let unit of units" [value]="unit">{{unit}}</option>
                        </select>
                        <span matSuffix>
                            <button mat-icon-button
                                    aria-label="Randomise segment start and end."
                                    matTooltip="Randomise segment start and end."
                                    [disabled]="!target.get('mediaItem').value"
                                    (click)="pickRandomSegment(target.get('mediaItem').value, target.get('segment_start'), target.get('segment_end'), target.get('segment_time_unit'))">
                                <mat-icon>shuffle</mat-icon>
                            </button>
                            <button mat-icon-button
                                    aria-label="Show media item."
                                    matTooltip="Show media item."
                                    [disabled]="!target.get('mediaItem').value && !target.get('segment_start').value && !target.get('segment_end').value"
                                    (click)="toggleVideoPlayer()" >
                                <mat-icon>remove_red_eye</mat-icon>
                            </button>
                        </span>
                    </mat-form-field>
                </p>
            </div>
        </div>
        <div *ngIf="form.get('mediaCollection').value && form.get('target')['controls'].length > 0">
            <h2>Query description
                <button mat-button aria-label="Add query description component." matTooltip="Add query description component." [matMenuTriggerFor]="componentsMenu">
                    <mat-icon>add</mat-icon>
                </button>
                <mat-menu #componentsMenu="matMenu">
                    <button *ngFor="let compType of data.taskType.components" mat-menu-item (click)="addQueryComponent(compType)">Add {{compType | titlecase}}</button>
                </mat-menu>
            </h2>
<<<<<<< HEAD
            <div *ngFor="let descriptionComponent of form.get('components')['controls']; let i = index" style="display: flex">
                <div style="flex-basis: 100%; flex-grow: 1">
                    <p>
                        <mat-form-field style="width: 55%;" *ngIf="descriptionComponent.get('mediaItem')">
                            <input type="text" matInput placeholder="Media item" [formControl]="descriptionComponent.get('mediaItem')" [matAutocomplete]="autoGroup">
                            <mat-autocomplete #autoGroup="matAutocomplete" [displayWith]="mediaItemToDisplay">
                                <mat-option *ngFor="let mediaItem of (this.builder.dataSource('components.' + i + '.mediaItem') | async)" [value]="mediaItem">
                                    <span>{{mediaItem.name}}</span> |
                                    <small>Type: {{mediaItem.type}}, ID: {{mediaItem.id}}</small>
                                </mat-option>
                            </mat-autocomplete>
                        </mat-form-field>
                    </p>

                    <p *ngIf="descriptionComponent.get('start') && descriptionComponent.get('end')">
                        <mat-form-field style="width: 30%;">
                            <input type="number" matInput placeholder="Segment start" [formControl]="descriptionComponent.get('start')"/>
                        </mat-form-field>
                        <mat-form-field style="width: 30%;">
                            <input type="number" matInput placeholder="Segment end" [formControl]="descriptionComponent.get('end')"/>
                        </mat-form-field>
                        <mat-form-field style="width: 40%;">
                            <select matNativeControl [formControl]="descriptionComponent.get('time_unit')">
                                <option *ngFor="let unit of units" [value]="unit">{{unit}}</option>
                            </select>
                            <span matSuffix>
                            <button mat-icon-button
                                    aria-label="Show media item."
                                    matTooltip="Show media item."
                                    [disabled]="!descriptionComponent.get('mediaItem').value && !descriptionComponent.get('start').value && !descriptionComponent.get('end').value"
                                    (click)="toggleVideoPlayer()" >
                                <mat-icon>remove_red_eye</mat-icon>
                            </button>
=======
            <div *ngFor="let description of form.get('components')['controls']; let i = index" style="display: flex">
                <div style="flex-basis: 100%; flex-grow: 1" >
                    <p>
                        <mat-form-field style="width: 7.5%;">
                            <input type="number" matInput placeholder="Start" [formControl]="description.get('start')"/>
                        </mat-form-field>
                        <mat-form-field style="width: 7.5%;">
                            <input type="number" matInput placeholder="End" [formControl]="description.get('end')"/>
                        </mat-form-field>

                        <span *ngIf="description.get('type').value === 'IMAGEITEM'">
                            <mat-form-field style="width: 85%;" *ngIf="description.get('mediaItem')">
                                <input type="text" matInput placeholder="Media item" [formControl]="description.get('mediaItem')" [matAutocomplete]="autoGroup"/>
                                <mat-autocomplete #autoGroup="matAutocomplete" [displayWith]="mediaItemToDisplay">
                                    <mat-option *ngFor="let mediaItem of (this.builder.dataSource('components.' + i + '.mediaItem') | async)" [value]="mediaItem">
                                        <span>{{mediaItem.name}}</span> |
                                        <small>Type: {{mediaItem.type}}, ID: {{mediaItem.id}}</small>
                                    </mat-option>
                                </mat-autocomplete>
                            </mat-form-field>
>>>>>>> f7bab5cd
                        </span>

<<<<<<< HEAD
                    <p *ngIf="descriptionComponent.get('description')">
                        <mat-form-field style="width: 100%;">
                            <textarea matInput placeholder="Textual description" [formControl]="descriptionComponent.get('description')"></textarea>
                        </mat-form-field>
=======
                        <span *ngIf="description.get('type').value === 'TEXT'">
                            <mat-form-field style="width: 85%;">
                                <textarea matInput placeholder="Textual description" [formControl]="description.get('description')"></textarea>
                            </mat-form-field>
                        </span>

                        <span *ngIf="description.get('type').value === 'VIDEO_ITEM_SEGMENT'">
                            <mat-form-field style="width: 45%;" *ngIf="description.get('mediaItem')">
                                <input type="text" matInput placeholder="Media item" [formControl]="description.get('mediaItem')" [matAutocomplete]="autoGroup"/>
                                <mat-autocomplete #autoGroup="matAutocomplete" [displayWith]="mediaItemToDisplay">
                                    <mat-option *ngFor="let mediaItem of (this.builder.dataSource('components.' + i + '.mediaItem') | async)" [value]="mediaItem">
                                        <span>{{mediaItem.name}}</span> |
                                        <small>Type: {{mediaItem.type}}, ID: {{mediaItem.id}}</small>
                                    </mat-option>
                                </mat-autocomplete>
                            </mat-form-field>
                            <mat-form-field style="width: 10%;">
                                <input type="number" matInput placeholder="Segment start" [formControl]="description.get('segment_start')"/>
                            </mat-form-field>
                            <mat-form-field style="width: 10%;">
                                <input type="number" matInput placeholder="Segment end" [formControl]="description.get('segment_end')"/>
                            </mat-form-field>
                            <mat-form-field style="width: 20%;">
                                <select matNativeControl [formControl]="description.get('segment_time_unit')">
                                    <option *ngFor="let unit of units" [value]="unit">{{unit}}</option>
                                </select>
                                <span matSuffix>
                                    <button mat-icon-button
                                            aria-label="Show media item."
                                            matTooltip="Show media item."
                                            [disabled]="!description.get('mediaItem').value && !description.get('segment_start').value && !description.get('segment_end').value"
                                            (click)="toggleVideoPlayer()" >
                                        <mat-icon>remove_red_eye</mat-icon>
                                    </button>
                                </span>
                            </mat-form-field>
                        </span>
>>>>>>> f7bab5cd
                    </p>
                </div>
                <div class="spacer-flex"></div>
                <div>
                    <button mat-icon-button (click)="removeQueryComponent(i)" aria-label="Add query description component." matTooltip="Remove query description component.">
                        <mat-icon>remove</mat-icon>
                    </button>
                </div>
            </div>
        </div>
    </form>
    <div>
        <video *ngIf="showPlayer" #videoPlayer style="width: 100%; padding-top: 1rem;" preload="auto"
               [src]="(videoUrl | async)" controls
               [muted]="(config.configAsObservable | async).effects.mute"></video>
    </div>
</div>
<div mat-dialog-actions>
    <button mat-button (click)="close()">Cancel</button>
    <button mat-button (click)="save()">Save</button>
    <button mat-button (click)="export()">Debug Export</button>
</div><|MERGE_RESOLUTION|>--- conflicted
+++ resolved
@@ -86,41 +86,6 @@
                     <button *ngFor="let compType of data.taskType.components" mat-menu-item (click)="addQueryComponent(compType)">Add {{compType | titlecase}}</button>
                 </mat-menu>
             </h2>
-<<<<<<< HEAD
-            <div *ngFor="let descriptionComponent of form.get('components')['controls']; let i = index" style="display: flex">
-                <div style="flex-basis: 100%; flex-grow: 1">
-                    <p>
-                        <mat-form-field style="width: 55%;" *ngIf="descriptionComponent.get('mediaItem')">
-                            <input type="text" matInput placeholder="Media item" [formControl]="descriptionComponent.get('mediaItem')" [matAutocomplete]="autoGroup">
-                            <mat-autocomplete #autoGroup="matAutocomplete" [displayWith]="mediaItemToDisplay">
-                                <mat-option *ngFor="let mediaItem of (this.builder.dataSource('components.' + i + '.mediaItem') | async)" [value]="mediaItem">
-                                    <span>{{mediaItem.name}}</span> |
-                                    <small>Type: {{mediaItem.type}}, ID: {{mediaItem.id}}</small>
-                                </mat-option>
-                            </mat-autocomplete>
-                        </mat-form-field>
-                    </p>
-
-                    <p *ngIf="descriptionComponent.get('start') && descriptionComponent.get('end')">
-                        <mat-form-field style="width: 30%;">
-                            <input type="number" matInput placeholder="Segment start" [formControl]="descriptionComponent.get('start')"/>
-                        </mat-form-field>
-                        <mat-form-field style="width: 30%;">
-                            <input type="number" matInput placeholder="Segment end" [formControl]="descriptionComponent.get('end')"/>
-                        </mat-form-field>
-                        <mat-form-field style="width: 40%;">
-                            <select matNativeControl [formControl]="descriptionComponent.get('time_unit')">
-                                <option *ngFor="let unit of units" [value]="unit">{{unit}}</option>
-                            </select>
-                            <span matSuffix>
-                            <button mat-icon-button
-                                    aria-label="Show media item."
-                                    matTooltip="Show media item."
-                                    [disabled]="!descriptionComponent.get('mediaItem').value && !descriptionComponent.get('start').value && !descriptionComponent.get('end').value"
-                                    (click)="toggleVideoPlayer()" >
-                                <mat-icon>remove_red_eye</mat-icon>
-                            </button>
-=======
             <div *ngFor="let description of form.get('components')['controls']; let i = index" style="display: flex">
                 <div style="flex-basis: 100%; flex-grow: 1" >
                     <p>
@@ -141,15 +106,8 @@
                                     </mat-option>
                                 </mat-autocomplete>
                             </mat-form-field>
->>>>>>> f7bab5cd
                         </span>
 
-<<<<<<< HEAD
-                    <p *ngIf="descriptionComponent.get('description')">
-                        <mat-form-field style="width: 100%;">
-                            <textarea matInput placeholder="Textual description" [formControl]="descriptionComponent.get('description')"></textarea>
-                        </mat-form-field>
-=======
                         <span *ngIf="description.get('type').value === 'TEXT'">
                             <mat-form-field style="width: 85%;">
                                 <textarea matInput placeholder="Textual description" [formControl]="description.get('description')"></textarea>
@@ -187,7 +145,6 @@
                                 </span>
                             </mat-form-field>
                         </span>
->>>>>>> f7bab5cd
                     </p>
                 </div>
                 <div class="spacer-flex"></div>
