--- conflicted
+++ resolved
@@ -6,12 +6,8 @@
     MediaItem,
     RestTaskDescription,
     RestTaskDescriptionComponent,
-<<<<<<< HEAD
-    RestTaskDescriptionTarget, TaskDescriptionComponent,
-=======
     RestTaskDescriptionTarget,
     RestTaskDescriptionTargetItem,
->>>>>>> 82d8657b
     TaskGroup,
     TaskType,
     TemporalPoint,
@@ -22,15 +18,8 @@
 import {Observable} from 'rxjs';
 import {filter, tap} from 'rxjs/operators';
 import {AppConfig} from '../../../app.config';
-<<<<<<< HEAD
-import {
-    CompetitionBuilderTaskDescriptionComponentDialogComponent,
-    CompetitionBuilderTaskDescriptionComponentDialogData
-} from '../competition-builder-task-description-component-dialog/competition-builder-task-description-component-dialog.component';
-=======
 import {CompetitionBuilderTaskDescriptionComponentDialogComponent} from '../competition-builder-task-description-component-dialog/competition-builder-task-description-component-dialog.component';
 import {CompetitionFormBuilder} from './competition-form.builder';
->>>>>>> 82d8657b
 
 
 /**
@@ -64,7 +53,6 @@
      * Convenience access
      */
     taskType: TaskType;
-    componentTypes = Object.keys(TaskType.ComponentsEnum).sort((a, b) => a.localeCompare(b));
 
     constructor(public dialogRef: MatDialogRef<CompetitionBuilderTaskDialogComponent>,
                 public collectionService: CollectionService,
@@ -75,67 +63,8 @@
         this.taskType = this.data?.taskType;
         const builder = new CompetitionFormBuilder(this.taskType, this.data.task);
 
-<<<<<<< HEAD
+
         this.mediaCollectionSource = this.collectionService.getApiCollection().pipe(tap(x => this.mediaCollections = x));
-
-        this.form = new FormGroup({
-            name: new FormControl(this?.data?.task?.name, [Validators.required]),
-            duration: new FormControl(this?.data.taskType.taskDuration, [Validators.required, Validators.min(1)]),
-            group: new FormControl(this?.data?.taskGroup.name, [Validators.required]),
-            type: new FormControl(this?.data?.taskType.name, [Validators.required]),
-            components: new FormArray(this?.data?.task?.components ? this?.data?.task?.components.map((v) => new FormControl(v)) : [], [Validators.required, Validators.minLength(1)]),
-            collection: new FormControl(this?.data?.task?.defaultMediaCollectionId, [Validators.required]),
-        });
-
-        this.form.addControl('target.type', new FormControl(this.taskType.targetType, [Validators.required]));
-
-        switch (this.taskType.targetType) {
-            case 'SINGLE_MEDIA_ITEM':
-                /* Single media item (upon fetchFormData is added as single-item-array*/
-                this.form.addControl('target.mediaitem', new FormControl('', [Validators.required]));
-                if (this?.data?.task?.target?.mediaItems?.length >= 1) {
-                    this.form.get('target.mediaitem').setValue(this.data.task.target.mediaItems[0]);
-                }
-                break;
-            case 'SINGLE_MEDIA_SEGMENT':
-                /* Single media segment (upon fetchFormData is added as single-item-array */
-                this.form.addControl('target.mediaitem', new FormControl('', [Validators.required]));
-                if (this?.data?.task?.target?.mediaItems?.length >= 1) {
-                    this.form.get('target.mediaitem').setValue(this.data.task.target.mediaItems[0]);
-                }
-                this.form.addControl('target.range.start', new FormControl(this?.data?.task?.target?.range?.start, [Validators.required, Validators.min(0)]));
-                this.form.addControl('target.range.end', new FormControl(this?.data?.task?.target?.range?.end, [Validators.required, Validators.min(0)]));
-                break;
-            case 'MULTIPLE_MEDIA_ITEMS':
-                /* Just the items */
-                this.form.addControl('target.items', new FormArray(this?.data?.task?.target?.mediaItems ? this?.data?.task?.target?.mediaItems.map((v) => new FormControl(v)) : [], [Validators.required, Validators.minLength(1)]));
-                break;
-            case 'JUDGEMENT':
-                /* Nothing. Upon fetchFormData the target type is read from this.taskType */
-                break;
-
-        }
-
-        if (this?.data?.task?.duration) {
-            /* in case of editing, default is from type */
-            this.form.get('duration').setValue(this.data.task.duration);
-        }
-        /* Autocomplete for media item. TargetType Single_* */
-        // FIXME loris.sauter 26.7. @Ralph: I don't understand why this.form.get('target.mediaitem') is null here and I have to use this notation -- I didn't change the way the form is setup, or did I?
-        if (this.isTargetSingleMediaItem() || this.isTargetSingleMediaSegment()) {
-            this.mediaItemSource = this.form.controls['target.mediaitem'].valueChanges.pipe(
-                filter((value: string) => value.length >= 1),
-                flatMap(value => {
-                    return this.collectionService.getApiCollectionWithCollectionidWithStartswith(this.form.get('collection').value, value);
-                })
-            );
-        }
-
-        this.componentTypes = this.taskType.components;
-=======
-
-        this.mediaCollectionSource = this.collectionService.getApiCollection().pipe(tap(x => this.mediaCollections = x));
->>>>>>> 82d8657b
 
         this.form = builder.formForData();
     }
@@ -296,26 +225,7 @@
         console.log(this.asJson());
     }
 
-<<<<<<< HEAD
-    iconForType(value: RestTaskDescriptionComponent) {
-        switch (value.type) {
-            case 'IMAGE_ITEM':
-                return 'image';
-            case 'VIDEO_ITEM_SEGMENT':
-                return 'movie';
-            case 'TEXT':
-                return 'text_snippet';
-            case 'EXTERNAL_IMAGE':
-                return 'insert_photo';
-            case 'EXTERNAL_VIDEO':
-                return 'local_movies';
-        }
-    }
-
-    isTargetSingleMediaItem() {
-=======
     isTargetSingleMediaItem(){
->>>>>>> 82d8657b
         return this.taskType.targetType === TaskType.TargetTypeEnum.SINGLEMEDIAITEM;
     }
 
@@ -367,8 +277,6 @@
         }
         this.showPlayer = !this.showPlayer;
     }
-
-
 
     /**
      * Handler for 'close' button.
@@ -477,16 +385,4 @@
     //             } as KisVisualTaskDescription;
     //     }
     // }
-
-    addComponent(type: string) {
-        const dialogRef = this.dialog.open(
-            CompetitionBuilderTaskDescriptionComponentDialogComponent,
-            {data: {type: type as TaskType.ComponentsEnum, comp: null} as CompetitionBuilderTaskDescriptionComponentDialogData, width: '750px'}
-        );
-        dialogRef.afterClosed().pipe(
-            filter(t => t != null),
-        ).subscribe((t) => {
-            (this.form.get('components') as FormArray).push(new FormControl(t));
-        });
-    }
 }