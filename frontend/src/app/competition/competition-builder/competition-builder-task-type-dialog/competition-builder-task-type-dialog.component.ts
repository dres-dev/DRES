<<<<<<< HEAD
import {AfterViewInit, Component, Inject, OnInit, ViewChild} from '@angular/core';
import {MAT_DIALOG_DATA, MatDialogRef} from '@angular/material/dialog';
import {TaskType} from '../../../../../openapi';
import {TaskTypesComponent} from '../components/task-types/task-types.component';

=======
import { AfterViewInit, Component, Inject, OnInit } from '@angular/core';
import { MAT_DIALOG_DATA, MatDialogRef } from '@angular/material/dialog';
import {
  ConfiguredOptionQueryComponentOption,
  ConfiguredOptionScoringOption,
  ConfiguredOptionSimpleOption,
  ConfiguredOptionSubmissionFilterOption,
  ConfiguredOptionTargetOption,
  TaskType,
} from '../../../../../openapi';
import { FormArray, FormControl, FormGroup, Validators } from '@angular/forms';
import { MatCheckboxChange } from '@angular/material/checkbox';
>>>>>>> 67e29209

interface ActivatedType<T> {
  type: T;
  activated: boolean;
}

@Component({
  selector: 'app-competition-builder-task-type',
  templateUrl: './competition-builder-task-type-dialog.component.html',
  styleUrls: ['./competition-builder-task-type-dialog.component.scss'],
})
export class CompetitionBuilderTaskTypeDialogComponent implements OnInit, AfterViewInit {
<<<<<<< HEAD

    @ViewChild('content', {static: true}) comp: TaskTypesComponent;

    constructor(
        public dialogRef: MatDialogRef<CompetitionBuilderTaskTypeDialogComponent>,
        @Inject(MAT_DIALOG_DATA) public data: TaskType) {
    }
=======
  /** FromGroup for this dialog. */
  form: FormGroup;

  /**
   * Dynamically generated list of all target types. Since TargetType is an enum, values is required as this is the "underscore sensitive"
   * version. Object.keys() strips the underscores from the names.
   */
  targetTypes = Object.values(ConfiguredOptionTargetOption.OptionEnum).sort((a, b) => a.localeCompare(b)); // sorted alphabetically
  componentTypes = Object.values(ConfiguredOptionQueryComponentOption.OptionEnum)
    .sort((a, b) => a.localeCompare(b))
    .map((v) => {
      return { type: v, activated: false } as ActivatedType<ConfiguredOptionQueryComponentOption.OptionEnum>;
    });
  scoreTypes = Object.values(ConfiguredOptionScoringOption.OptionEnum).sort((a, b) => a.localeCompare(b));
  filterTypes = Object.values(ConfiguredOptionSubmissionFilterOption.OptionEnum)
    .sort((a, b) => a.localeCompare(b))
    .map((v) => {
      return { type: v, activated: false } as ActivatedType<ConfiguredOptionSubmissionFilterOption.OptionEnum>;
    });
  options = Object.values(ConfiguredOptionSimpleOption.OptionEnum)
    .sort((a, b) => a.localeCompare(b))
    .map((v) => {
      return { type: v, activated: false } as ActivatedType<ConfiguredOptionSimpleOption.OptionEnum>;
    });

  constructor(
    public dialogRef: MatDialogRef<CompetitionBuilderTaskTypeDialogComponent>,
    @Inject(MAT_DIALOG_DATA) public data: TaskType
  ) {
    this.init();
  }

  /**
   * Listens for changes on a checkbox and reflects this change in the form group
   * @param e
   * @param name
   */
  onCheckboxChange(e: MatCheckboxChange, name: string) {
    const arr: FormArray = this.form.get(name) as FormArray;

    if (e.checked) {
      arr.push(new FormControl(e.source.value));
    } else {
      let i = 0;
      arr.controls.forEach((item: FormControl) => {
        if (item.value === e.source.value) {
          arr.removeAt(i);
          return;
        }
        i++;
      });
    }
  }

  uploaded = (data: string) => {
    const parsed = JSON.parse(data) as TaskType;
    this.data = parsed;
    this.init();
    console.log('Loaded task group: ' + JSON.stringify(parsed));
  };

  ngOnInit(): void {
    // Loop over all enums
    this.componentTypes.forEach((ct) => {
      // if its in data, set to true to render it as checked
      if (this.data?.components.find((p) => p.option === ct.type)) {
        ct.activated = true;
      }
    });

    this.filterTypes.forEach((t) => {
      if (this.data?.filter?.find((p) => p.option === t.type)) {
        t.activated = true;
      }
    });

    this.options.forEach((t) => {
      if (this.data?.options?.find((p) => p.option === t.type)) {
        t.activated = true;
      }
    });
  }

  /**
   * Adds a new parameter entry to the list of parameter entries.
   */
  public addParameter() {
    (this.form.get('parameters') as FormArray).controls.push(
      new FormArray([new FormControl(null), new FormControl(null), new FormControl(null)])
    );
  }

  /**
   * Removes a parameter entry from the list of parameter entries.
   */
  public removeParameter(entry: FormArray) {
    const array = (this.form.get('parameters') as FormArray).controls;
    const index = array.indexOf(entry);
    if (index >= 0) {
      array.splice(index, 1);
    }
  }

  /**
   * Returns a list of all available domains.
   */
  public availableDomains(): string[] {
    const array = [];
    array.push(this.form.get('target').value);
    array.push(this.form.get('scoring').value);
    (this.form.get('components') as FormArray).controls.forEach((c) => array.push(c.value));
    (this.form.get('filters') as FormArray).controls.forEach((c) => array.push(c.value));
    (this.form.get('options') as FormArray).controls.forEach((c) => array.push(c.value));
    return array;
  }

  ngAfterViewInit(): void {}

  save(): void {
    if (this.form.valid) {
      this.dialogRef.close(this.fetchFromForm());
    }
  }

  close(): void {
    this.dialogRef.close(null);
  }

  fileProvider = () => (this.fetchFromForm()?.name ? this.fetchFromForm().name : 'tasktype-download.json');

  downloadProvider = () => JSON.stringify(this.fetchFromForm());
>>>>>>> 67e29209

  import(): void {
    // TODO
  }

<<<<<<< HEAD
    save(): void {
        if (this.comp.valid) {
            this.dialogRef.close(this.comp.fetchFromForm());
        }
=======
  private init() {
    /* Load all configuration parameters. */
    const parameters: Array<[string, string, string]> = [];
    if (this.data?.targetType?.parameters) {
      Object.keys(this.data?.targetType?.parameters).forEach((key) => {
        parameters.push([this.data.score.option, key, this.data.score.parameters[key]]);
      });
>>>>>>> 67e29209
    }

    if (this.data?.score?.parameters) {
      Object.keys(this.data?.score?.parameters).forEach((key) => {
        parameters.push([this.data.score.option, key, this.data.score.parameters[key]]);
      });
    }

<<<<<<< HEAD
    fileProvider = () => this.comp.fileProvider();

    downloadProvider = () => this.comp.downloadProvider();

    import(): void {
        // TODO
    }

    ngOnInit(): void {
    }
=======
    this.data?.components?.forEach((domain) => {
      Object.keys(domain.parameters).forEach((key) => {
        parameters.push([domain.option, key, domain.parameters[key]]);
      });
    });

    this.data?.filter?.forEach((domain) => {
      Object.keys(domain.parameters).forEach((key) => {
        parameters.push([domain.option, key, domain.parameters[key]]);
      });
    });

    this.data?.options?.forEach((domain) => {
      Object.keys(domain.parameters).forEach((key) => {
        parameters.push([domain.option, key, domain.parameters[key]]);
      });
    });

    /* Prepare empty FormControl. */
    this.form = new FormGroup({
      /* Name. Required */
      name: new FormControl(this.data?.name, [Validators.required, Validators.minLength(3)]),

      /* Default Duration. Required */
      defaultTaskDuration: new FormControl(this.data?.taskDuration, [Validators.required, Validators.min(1)]),

      /* Target Type. Required */
      target: new FormControl(this.data?.targetType?.option, [Validators.required]),

      /* Components: Required, at least one */
      components: this.data?.components
        ? new FormArray(
            this.data?.components?.map((v) => new FormControl(v.option)),
            [Validators.minLength(1)]
          )
        : new FormArray([]),

      /* Scoring: Required */
      scoring: new FormControl(this.data?.score?.option, [Validators.required]),

      /* Submission Filters: Optional*/
      filters: this.data?.filter ? new FormArray(this.data.filter.map((v) => new FormControl(v.option))) : new FormArray([]),

      /* Options: Optional */
      options: this.data?.options ? new FormArray(this.data.options.map((v) => new FormControl(v.option))) : new FormArray([]),

      /* Parameters: Optional */
      parameters: new FormArray(
        parameters.map((v) => new FormArray([new FormControl(v[0]), new FormControl(v[1]), new FormControl(v[2])]))
      ),
    });
  }

  /**
   * Creates the [TaskType] object from the form data and returns it.
   */
  private fetchFromForm(): TaskType {
    return {
      name: this.form.get('name').value,
      taskDuration: this.form.get('defaultTaskDuration').value,
      targetType: {
        option: this.form.get('target').value,
        parameters: this.fetchConfigurationParameters(this.form.get('scoring').value),
      } as ConfiguredOptionTargetOption,
      components: (this.form.get('components') as FormArray).controls.map((c) => {
        return { option: c.value, parameters: this.fetchConfigurationParameters(c.value) };
      }) as Array<ConfiguredOptionQueryComponentOption>,
      score: {
        option: this.form.get('scoring').value,
        parameters: this.fetchConfigurationParameters(this.form.get('scoring').value),
      } as ConfiguredOptionScoringOption,
      filter: (this.form.get('filters') as FormArray).controls.map((c) => {
        return { option: c.value, parameters: this.fetchConfigurationParameters(c.value) };
      }) as Array<ConfiguredOptionSubmissionFilterOption>,
      options: (this.form.get('options') as FormArray).controls.map((c) => {
        return { option: c.value, parameters: this.fetchConfigurationParameters(c.value) };
      }) as Array<ConfiguredOptionSimpleOption>,
    } as TaskType;
  }

  /**
   * Fetches the named configuration parameters for the given domain.
   *
   * @param domain The domain to fetch the parameters for.
   * @private The object encoding the named paramters.
   */
  private fetchConfigurationParameters(domain: string): any {
    const obj = {};
    (this.form.get('parameters') as FormArray).controls.forEach((c) => {
      const cast = (c as FormArray).controls;
      if (cast[0].value === domain) {
        obj[cast[1].value] = cast[2].value;
      }
    });
    return obj;
  }
>>>>>>> 67e29209
}<|MERGE_RESOLUTION|>--- conflicted
+++ resolved
@@ -1,24 +1,11 @@
-<<<<<<< HEAD
 import {AfterViewInit, Component, Inject, OnInit, ViewChild} from '@angular/core';
 import {MAT_DIALOG_DATA, MatDialogRef} from '@angular/material/dialog';
 import {TaskType} from '../../../../../openapi';
 import {TaskTypesComponent} from '../components/task-types/task-types.component';
 
-=======
-import { AfterViewInit, Component, Inject, OnInit } from '@angular/core';
-import { MAT_DIALOG_DATA, MatDialogRef } from '@angular/material/dialog';
-import {
-  ConfiguredOptionQueryComponentOption,
-  ConfiguredOptionScoringOption,
-  ConfiguredOptionSimpleOption,
-  ConfiguredOptionSubmissionFilterOption,
-  ConfiguredOptionTargetOption,
-  TaskType,
-} from '../../../../../openapi';
-import { FormArray, FormControl, FormGroup, Validators } from '@angular/forms';
-import { MatCheckboxChange } from '@angular/material/checkbox';
->>>>>>> 67e29209
-
+/**
+ * Wrapper to be able to have an enum value boolean tuple
+ */
 interface ActivatedType<T> {
   type: T;
   activated: boolean;
@@ -30,7 +17,6 @@
   styleUrls: ['./competition-builder-task-type-dialog.component.scss'],
 })
 export class CompetitionBuilderTaskTypeDialogComponent implements OnInit, AfterViewInit {
-<<<<<<< HEAD
 
     @ViewChild('content', {static: true}) comp: TaskTypesComponent;
 
@@ -38,273 +24,27 @@
         public dialogRef: MatDialogRef<CompetitionBuilderTaskTypeDialogComponent>,
         @Inject(MAT_DIALOG_DATA) public data: TaskType) {
     }
-=======
-  /** FromGroup for this dialog. */
-  form: FormGroup;
-
-  /**
-   * Dynamically generated list of all target types. Since TargetType is an enum, values is required as this is the "underscore sensitive"
-   * version. Object.keys() strips the underscores from the names.
-   */
-  targetTypes = Object.values(ConfiguredOptionTargetOption.OptionEnum).sort((a, b) => a.localeCompare(b)); // sorted alphabetically
-  componentTypes = Object.values(ConfiguredOptionQueryComponentOption.OptionEnum)
-    .sort((a, b) => a.localeCompare(b))
-    .map((v) => {
-      return { type: v, activated: false } as ActivatedType<ConfiguredOptionQueryComponentOption.OptionEnum>;
-    });
-  scoreTypes = Object.values(ConfiguredOptionScoringOption.OptionEnum).sort((a, b) => a.localeCompare(b));
-  filterTypes = Object.values(ConfiguredOptionSubmissionFilterOption.OptionEnum)
-    .sort((a, b) => a.localeCompare(b))
-    .map((v) => {
-      return { type: v, activated: false } as ActivatedType<ConfiguredOptionSubmissionFilterOption.OptionEnum>;
-    });
-  options = Object.values(ConfiguredOptionSimpleOption.OptionEnum)
-    .sort((a, b) => a.localeCompare(b))
-    .map((v) => {
-      return { type: v, activated: false } as ActivatedType<ConfiguredOptionSimpleOption.OptionEnum>;
-    });
-
-  constructor(
-    public dialogRef: MatDialogRef<CompetitionBuilderTaskTypeDialogComponent>,
-    @Inject(MAT_DIALOG_DATA) public data: TaskType
-  ) {
-    this.init();
-  }
-
-  /**
-   * Listens for changes on a checkbox and reflects this change in the form group
-   * @param e
-   * @param name
-   */
-  onCheckboxChange(e: MatCheckboxChange, name: string) {
-    const arr: FormArray = this.form.get(name) as FormArray;
-
-    if (e.checked) {
-      arr.push(new FormControl(e.source.value));
-    } else {
-      let i = 0;
-      arr.controls.forEach((item: FormControl) => {
-        if (item.value === e.source.value) {
-          arr.removeAt(i);
-          return;
-        }
-        i++;
-      });
-    }
-  }
-
-  uploaded = (data: string) => {
-    const parsed = JSON.parse(data) as TaskType;
-    this.data = parsed;
-    this.init();
-    console.log('Loaded task group: ' + JSON.stringify(parsed));
-  };
-
-  ngOnInit(): void {
-    // Loop over all enums
-    this.componentTypes.forEach((ct) => {
-      // if its in data, set to true to render it as checked
-      if (this.data?.components.find((p) => p.option === ct.type)) {
-        ct.activated = true;
-      }
-    });
-
-    this.filterTypes.forEach((t) => {
-      if (this.data?.filter?.find((p) => p.option === t.type)) {
-        t.activated = true;
-      }
-    });
-
-    this.options.forEach((t) => {
-      if (this.data?.options?.find((p) => p.option === t.type)) {
-        t.activated = true;
-      }
-    });
-  }
-
-  /**
-   * Adds a new parameter entry to the list of parameter entries.
-   */
-  public addParameter() {
-    (this.form.get('parameters') as FormArray).controls.push(
-      new FormArray([new FormControl(null), new FormControl(null), new FormControl(null)])
-    );
-  }
-
-  /**
-   * Removes a parameter entry from the list of parameter entries.
-   */
-  public removeParameter(entry: FormArray) {
-    const array = (this.form.get('parameters') as FormArray).controls;
-    const index = array.indexOf(entry);
-    if (index >= 0) {
-      array.splice(index, 1);
-    }
-  }
-
-  /**
-   * Returns a list of all available domains.
-   */
-  public availableDomains(): string[] {
-    const array = [];
-    array.push(this.form.get('target').value);
-    array.push(this.form.get('scoring').value);
-    (this.form.get('components') as FormArray).controls.forEach((c) => array.push(c.value));
-    (this.form.get('filters') as FormArray).controls.forEach((c) => array.push(c.value));
-    (this.form.get('options') as FormArray).controls.forEach((c) => array.push(c.value));
-    return array;
-  }
 
   ngAfterViewInit(): void {}
 
-  save(): void {
-    if (this.form.valid) {
-      this.dialogRef.close(this.fetchFromForm());
+    save(): void {
+        if (this.comp.valid) {
+            this.dialogRef.close(this.comp.fetchFromForm());
+        }
     }
-  }
 
   close(): void {
     this.dialogRef.close(null);
   }
 
-  fileProvider = () => (this.fetchFromForm()?.name ? this.fetchFromForm().name : 'tasktype-download.json');
+    fileProvider = () => this.comp.fileProvider();
 
-  downloadProvider = () => JSON.stringify(this.fetchFromForm());
->>>>>>> 67e29209
+    downloadProvider = () => this.comp.downloadProvider();
 
   import(): void {
     // TODO
   }
 
-<<<<<<< HEAD
-    save(): void {
-        if (this.comp.valid) {
-            this.dialogRef.close(this.comp.fetchFromForm());
-        }
-=======
-  private init() {
-    /* Load all configuration parameters. */
-    const parameters: Array<[string, string, string]> = [];
-    if (this.data?.targetType?.parameters) {
-      Object.keys(this.data?.targetType?.parameters).forEach((key) => {
-        parameters.push([this.data.score.option, key, this.data.score.parameters[key]]);
-      });
->>>>>>> 67e29209
-    }
-
-    if (this.data?.score?.parameters) {
-      Object.keys(this.data?.score?.parameters).forEach((key) => {
-        parameters.push([this.data.score.option, key, this.data.score.parameters[key]]);
-      });
-    }
-
-<<<<<<< HEAD
-    fileProvider = () => this.comp.fileProvider();
-
-    downloadProvider = () => this.comp.downloadProvider();
-
-    import(): void {
-        // TODO
-    }
-
     ngOnInit(): void {
     }
-=======
-    this.data?.components?.forEach((domain) => {
-      Object.keys(domain.parameters).forEach((key) => {
-        parameters.push([domain.option, key, domain.parameters[key]]);
-      });
-    });
-
-    this.data?.filter?.forEach((domain) => {
-      Object.keys(domain.parameters).forEach((key) => {
-        parameters.push([domain.option, key, domain.parameters[key]]);
-      });
-    });
-
-    this.data?.options?.forEach((domain) => {
-      Object.keys(domain.parameters).forEach((key) => {
-        parameters.push([domain.option, key, domain.parameters[key]]);
-      });
-    });
-
-    /* Prepare empty FormControl. */
-    this.form = new FormGroup({
-      /* Name. Required */
-      name: new FormControl(this.data?.name, [Validators.required, Validators.minLength(3)]),
-
-      /* Default Duration. Required */
-      defaultTaskDuration: new FormControl(this.data?.taskDuration, [Validators.required, Validators.min(1)]),
-
-      /* Target Type. Required */
-      target: new FormControl(this.data?.targetType?.option, [Validators.required]),
-
-      /* Components: Required, at least one */
-      components: this.data?.components
-        ? new FormArray(
-            this.data?.components?.map((v) => new FormControl(v.option)),
-            [Validators.minLength(1)]
-          )
-        : new FormArray([]),
-
-      /* Scoring: Required */
-      scoring: new FormControl(this.data?.score?.option, [Validators.required]),
-
-      /* Submission Filters: Optional*/
-      filters: this.data?.filter ? new FormArray(this.data.filter.map((v) => new FormControl(v.option))) : new FormArray([]),
-
-      /* Options: Optional */
-      options: this.data?.options ? new FormArray(this.data.options.map((v) => new FormControl(v.option))) : new FormArray([]),
-
-      /* Parameters: Optional */
-      parameters: new FormArray(
-        parameters.map((v) => new FormArray([new FormControl(v[0]), new FormControl(v[1]), new FormControl(v[2])]))
-      ),
-    });
-  }
-
-  /**
-   * Creates the [TaskType] object from the form data and returns it.
-   */
-  private fetchFromForm(): TaskType {
-    return {
-      name: this.form.get('name').value,
-      taskDuration: this.form.get('defaultTaskDuration').value,
-      targetType: {
-        option: this.form.get('target').value,
-        parameters: this.fetchConfigurationParameters(this.form.get('scoring').value),
-      } as ConfiguredOptionTargetOption,
-      components: (this.form.get('components') as FormArray).controls.map((c) => {
-        return { option: c.value, parameters: this.fetchConfigurationParameters(c.value) };
-      }) as Array<ConfiguredOptionQueryComponentOption>,
-      score: {
-        option: this.form.get('scoring').value,
-        parameters: this.fetchConfigurationParameters(this.form.get('scoring').value),
-      } as ConfiguredOptionScoringOption,
-      filter: (this.form.get('filters') as FormArray).controls.map((c) => {
-        return { option: c.value, parameters: this.fetchConfigurationParameters(c.value) };
-      }) as Array<ConfiguredOptionSubmissionFilterOption>,
-      options: (this.form.get('options') as FormArray).controls.map((c) => {
-        return { option: c.value, parameters: this.fetchConfigurationParameters(c.value) };
-      }) as Array<ConfiguredOptionSimpleOption>,
-    } as TaskType;
-  }
-
-  /**
-   * Fetches the named configuration parameters for the given domain.
-   *
-   * @param domain The domain to fetch the parameters for.
-   * @private The object encoding the named paramters.
-   */
-  private fetchConfigurationParameters(domain: string): any {
-    const obj = {};
-    (this.form.get('parameters') as FormArray).controls.forEach((c) => {
-      const cast = (c as FormArray).controls;
-      if (cast[0].value === domain) {
-        obj[cast[1].value] = cast[2].value;
-      }
-    });
-    return obj;
-  }
->>>>>>> 67e29209
 }