--- conflicted
+++ resolved
@@ -8,14 +8,6 @@
   DownloadService,
   RunProperties,
 } from '../../../../openapi';
-<<<<<<< HEAD
-import { MatDialog } from '@angular/material/dialog';
-import { CompetitionCreateDialogComponent } from './competition-create-dialog.component';
-import { filter, flatMap, take, tap } from 'rxjs/operators';
-import { MatSnackBar } from '@angular/material/snack-bar';
-import { Router } from '@angular/router';
-import { CompetitionStartDialogComponent, CompetitionStartDialogResult } from './competition-start-dialog.component';
-=======
 import {MatDialog} from '@angular/material/dialog';
 import {CompetitionCreateDialogComponent} from './competition-create-dialog.component';
 import {filter, flatMap, take, tap} from 'rxjs/operators';
@@ -23,7 +15,6 @@
 import {Router} from '@angular/router';
 import {CompetitionStartDialogComponent, CompetitionStartDialogResult} from './competition-start-dialog.component';
 import {ConfirmationDialogComponent, ConfirmationDialogComponentData} from '../../shared/confirmation-dialog/confirmation-dialog.component';
->>>>>>> 514c4b3c
 
 @Component({
   selector: 'app-competition-list',
@@ -99,23 +90,6 @@
     this.routerService.navigate(['/competition/builder', competitionId]);
   }
 
-<<<<<<< HEAD
-  public delete(competitionId: string) {
-    if (confirm(`Do you really want to delete competition with ID ${competitionId}?`)) {
-      this.competitionService.deleteApiV1CompetitionWithCompetitionid(competitionId).subscribe(
-        (r) => {
-          this.refresh();
-          this.snackBar.open(`Success: ${r.description}`, null, { duration: 5000 });
-        },
-        (r) => {
-          this.snackBar.open(`Error: ${r.error.description}`, null, { duration: 5000 });
-        }
-      );
-=======
-    public edit(competitionId: string) {
-        this.routerService.navigate(['/competition/builder', competitionId]);
-    }
-
     public delete(competitionId: string) {
         const dialogRef = this.dialog.open(ConfirmationDialogComponent, {
             data: {
@@ -136,9 +110,7 @@
                 );
             }
         });
->>>>>>> 514c4b3c
     }
-  }
 
   public refresh() {
     this.competitionService.getApiV1CompetitionList().subscribe(
@@ -156,18 +128,11 @@
     this.refresh();
   }
 
-<<<<<<< HEAD
-  downloadProvider = (competitionId) => {
-    return this.downloadService.getApiV1DownloadCompetitionWithCompetitionid(competitionId).pipe(take(1));
-    // .toPromise();
-  };
-=======
     downloadProvider = (competitionId) => {
         return this.downloadService.getApiV1DownloadCompetitionWithCompetitionid(competitionId)
             .pipe(take(1));
         // .toPromise();
     };
->>>>>>> 514c4b3c
 
   fileProvider = (name: string) => {
     return () => name;
