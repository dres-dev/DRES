--- conflicted
+++ resolved
@@ -37,36 +37,7 @@
                 protected downloadService: DownloadService,
                 protected router: Router,
                 protected snackBar: MatSnackBar) {
-<<<<<<< HEAD
         this.initStateUpdates();
-=======
-
-        /**
-         * Creates a combined observable that updates the state in a regular interval and the info +
-         * state whenever a manual update is triggered.
-         */
-        const query = combineLatest([this.runService.getApiV1RunInfoList(), this.runService.getApiV1RunStateList()]);
-        this.runs = merge(timer(0, this.updateInterval), this.update).pipe(
-            flatMap(t => query),
-            map(([info, state]) => {
-                return info.map((v, i) => {
-                    const s = state.find((_) => _.id === v.id);
-                    return {
-                        id: v.id,
-                        name: v.name,
-                        description: v.description,
-                        teams: v.teams.length,
-                        runStatus: s.runStatus,
-                        taskRunStatus: s.taskRunStatus,
-                        currentTask: s.currentTask?.name,
-                        timeLeft: s.timeLeft > -1 ? `${Math.round(s.timeLeft)}s` : 'n/a',
-                        asynchronous: v.type === 'ASYNCHRONOUS',
-                        runProperties: v.properties
-                    } as RunInfoWithState;
-                });
-            })
-        );
->>>>>>> 4350f074
     }
 
     /**
