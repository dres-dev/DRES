--- conflicted
+++ resolved
@@ -45,17 +45,6 @@
             autoSelected: 'zoom',
             export: {
                 csv: {
-<<<<<<< HEAD
-                    headerCategory: 'Scores',
-                    dateFormatter(timestamp) {
-                        const date = new Date(timestamp);
-                        return `${date.getFullYear().toString().padStart(4, '0')}-` +
-                            `${(date.getMonth() + 1).toString().padStart(2, '0')}-` +
-                            `${date.getDate().toString().padStart(2, '0')}T` +
-                            `${date.getHours().toString().padStart(2, '0')}:` +
-                            `${date.getMinutes().toString().padStart(2, '0')}:` +
-                            `${date.getSeconds().toString().padStart(2, '0')}`;
-=======
                     headerCategory: 'Submission Timestamp',
                     dateFormatter(timestamp) {
                         const date = new Date(timestamp);
@@ -66,7 +55,6 @@
                             date.getUTCMinutes().toString().padStart(2, '0') + ':' +
                             date.getUTCSeconds().toString().padStart(2, '0') + '.' +
                             date.getUTCMilliseconds().toString().padStart(3, '0') + 'Z';
->>>>>>> 04bd9f61
                     }
                 }
             }
