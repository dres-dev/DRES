export class DataUtilities {
  /**
   * Converts a Base64 encoded string into an object URL of a Blob.
   *
   * @param base64 The base64 encoded string.
   * @param contentType The content type of the data.
   */
  static base64ToUrl(base64: string, contentType: string): string {
    const binary = atob(base64);
    const byteNumbers = new Array(binary.length);
    for (let i = 0; i < binary.length; i++) {
      byteNumbers[i] = binary.charCodeAt(i);
    }
<<<<<<< HEAD
}

/**
 * Wrapper to be able to have an enum value boolean tuple
 */
export interface ActivatedType<T>{
    type: T;
    activated: boolean;
=======
    const byteArray = new Uint8Array(byteNumbers);
    const blob = new Blob([byteArray], { type: contentType });
    return window.URL.createObjectURL(blob);
  }
>>>>>>> 67e29209
}<|MERGE_RESOLUTION|>--- conflicted
+++ resolved
@@ -11,7 +11,10 @@
     for (let i = 0; i < binary.length; i++) {
       byteNumbers[i] = binary.charCodeAt(i);
     }
-<<<<<<< HEAD
+    const byteArray = new Uint8Array(byteNumbers);
+    const blob = new Blob([byteArray], { type: contentType });
+    return window.URL.createObjectURL(blob);
+  }
 }
 
 /**
@@ -20,10 +23,4 @@
 export interface ActivatedType<T>{
     type: T;
     activated: boolean;
-=======
-    const byteArray = new Uint8Array(byteNumbers);
-    const blob = new Blob([byteArray], { type: contentType });
-    return window.URL.createObjectURL(blob);
-  }
->>>>>>> 67e29209
 }