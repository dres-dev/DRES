<mat-card>
    <div class="task-preview">
        <h2 *ngIf="(state | async)?.status == 'ACTIVE'" class="header">
            {{(taskChanged | async)?.name}} (Waiting for host to start task)
        </h2>

        <h2 *ngIf="(state | async)?.status === 'TASK_ENDED'" class="header">
            {{(taskChanged | async)?.name}} (Task complete)
        </h2>

        <h2 *ngIf="(state | async)?.status == 'PREPARING_TASK'" class="header">
            {{(taskChanged | async)?.name}} (Preparing to start the task)
        </h2>

        <p *ngIf="(state | async)?.status == 'PREPARING_TASK'" class="countdown">
            {{taskCountdown}}
        </p>

        <h2 *ngIf="(state | async)?.status === 'RUNNING_TASK'" style="text-align: center;">
            {{(taskChanged | async)?.name}} ({{toFormattedTime(timeLeft | async)}})
        </h2>

<<<<<<< HEAD
        <div *ngIf="(state | async)?.status === 'RUNNING_TASK'">
            <app-video-query-object-preview *ngIf="(currentQueryObject | async)?.type === 'VIDEO'" [queryObject]="currentQueryObject" [muted]="false"></app-video-query-object-preview>
=======
        <div *ngIf="(state | async)?.status == 'RUNNING_TASK'">
            <app-video-query-object-preview *ngIf="(currentQueryObject | async)?.type === 'VIDEO'" [queryObject]="currentQueryObject" [muted]="(config.configAsObservable | async).effects.mute"></app-video-query-object-preview>
>>>>>>> adbe8e92
            <app-text-query-object-preview *ngIf="(currentQueryObject | async)?.type === 'TEXT'" [queryObject]="currentQueryObject" [timeElapsed]="timeElapsed"></app-text-query-object-preview>
        </div>

        <div *ngIf="(state | async)?.status === 'TASK_ENDED'">
            <app-video-query-object-preview *ngIf="(currentQueryObject | async)['video']" [queryObject]="currentQueryObject" [muted]="true"></app-video-query-object-preview>
        </div>

        <audio #audio [muted]="(config.configAsObservable | async).effects.mute" hidden></audio>
    </div>
</mat-card><|MERGE_RESOLUTION|>--- conflicted
+++ resolved
@@ -20,13 +20,8 @@
             {{(taskChanged | async)?.name}} ({{toFormattedTime(timeLeft | async)}})
         </h2>
 
-<<<<<<< HEAD
         <div *ngIf="(state | async)?.status === 'RUNNING_TASK'">
-            <app-video-query-object-preview *ngIf="(currentQueryObject | async)?.type === 'VIDEO'" [queryObject]="currentQueryObject" [muted]="false"></app-video-query-object-preview>
-=======
-        <div *ngIf="(state | async)?.status == 'RUNNING_TASK'">
             <app-video-query-object-preview *ngIf="(currentQueryObject | async)?.type === 'VIDEO'" [queryObject]="currentQueryObject" [muted]="(config.configAsObservable | async).effects.mute"></app-video-query-object-preview>
->>>>>>> adbe8e92
             <app-text-query-object-preview *ngIf="(currentQueryObject | async)?.type === 'TEXT'" [queryObject]="currentQueryObject" [timeElapsed]="timeElapsed"></app-text-query-object-preview>
         </div>
 
